--- conflicted
+++ resolved
@@ -1,20 +1,13 @@
-<<<<<<< HEAD
 # v2.4.0-dev
 _Changes: Adds new grid/thumbnail view for browsing folders in the admin UI,
 new file/folder/cog icons, labels for the folder and image action menus,
 more consistent page layout_
 
 TODO Update screenshots in README.md
-=======
-# v1.51
-_Changes: Modernised Docker deployment, a few bug fixes_
->>>>>>> 4f6fec98
-
-Update the Python and web code  
-Restart the Apache service
-
-
-<<<<<<< HEAD
+
+Update the Python and web code  
+Restart the Apache service
+
 # v2.3.0-dev
 _Breaking change: folder list API behaviour change_
 _Changes: Upgrade Flask to 0.12, faster performance for logged in users,
@@ -123,8 +116,13 @@
 Start the Apache service
 
 
-=======
->>>>>>> 4f6fec98
+# v1.51
+_Changes: Modernised Docker deployment, a few bug fixes_
+
+Update the Python and web code  
+Restart the Apache service
+
+
 # v1.50
 _Changes: Add RAW file support, bug fixes to SVG support_
 
