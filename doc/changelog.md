--- conflicted
+++ resolved
@@ -1,5 +1,4 @@
-<<<<<<< HEAD
-# v2.1.x-dev
+# v2.2.x-dev
 _Breaking change: remove default image settings, add default image templates,
 add image parameter override controls (phase 1)_
 
@@ -7,6 +6,10 @@
 
 For a full discussion of this change,
 see [v2/Default-templates.txt](./v2/Default-templates.txt).
+
+# v2.1.1-dev
+_Changes: Merge from v1.50 - qismagick.so v2.0 upgrade to better support
+SVG and digital camera RAW files_
 
 # v2.1.0-dev
 _Changes: change template storage JSON format_
@@ -63,7 +66,8 @@
 Restart the Memcached service  
 Optional: drop the `cachectl` table [note! v2_upgrade.py will do this]
 Start the Apache service
-=======
+
+
 # v1.50
 _Changes: Add RAW file support, bug fixes to SVG support_
 
@@ -77,7 +81,6 @@
 Update the Python dependencies  
 Update the Python and web code  
 Restart the Apache service
->>>>>>> 61fdc90b
 
 
 # v1.43
