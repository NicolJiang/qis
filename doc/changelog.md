--- conflicted
+++ resolved
@@ -1,4 +1,3 @@
-<<<<<<< HEAD
 # v2.0.0-dev.6
 _Changes: Merge from v1.40 - REST API bug fixes and improvements_
 
@@ -52,20 +51,14 @@
 Start the Apache service
 
 
-=======
->>>>>>> baa95be1
 # v1.40
 _Changes: REST API bug fixes, additions, and improvements to consistency_
 
 The JSON output of the folder management API has changed, and no longer returns
 the parent and children attributes when adding, moving, and deleting a folder.
 There are 2 new functions for retrieving a folder by ID or path, which do return
-<<<<<<< HEAD
-parent and children.
-=======
 the parent and children.
 
->>>>>>> baa95be1
 When moving or deleting a folder and a task object is returned, the caller can
 now query the task status without requiring _super user_ permission.
 
