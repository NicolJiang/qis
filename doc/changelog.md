<<<<<<< HEAD
# v3.0.0
_Changes: Migration to Python 3_

There are no significant application changes from v2.7, but the Python code
and runtime environment (including the `mod_wsgi` library) now requires Python
3.4 or above.

For how to upgrade an existing installation, see the [upgrading guide](upgrading.md).
For new installations, see the [install guide](install.md).
=======
# v2.7.1
_Changes: Add new "rename" option to the upload page and API for files that
already exist, allow multiple file drops on the upload page,
bug fixes to prevent unexpected "already exists" errors when uploading,
allow uploads into the root of the image repository_

* Update the Python and web code
* Restart the Apache service
>>>>>>> 1a898301

# v2.7.0
_Changes: Add the back-end and API for portfolios, bug fix to background task
locking in a multi-server deployment_

See [the Portfolios specification](v2/Portfolios.md).

* Update the Python and web code
* Restart the Apache service

# v2.6.5
_Changes: Development and build improvements_

This release contains a number of tidy-ups to the development and build scripts.
The version number was bumped to 2.6.5 to make these changes available under
a release in GitHub. There are no changes to the application itself, and no need
to upgrade.

# v2.6.4
_Changes: Change the folder list API to return all files in a folder,
fix data loading race condition on startup_

The folder list API has a behaviour change but it only affects folders that
contain non-image files. Previously these files were silently hidden, which
could have been misleading. There is now a new `supported` flag in the data
that indicates whether each file is a supported image type. With this change
the API now matches the existing behaviour of folder browsing in the admin
user interface.

* Update the Python and web code
* Restart the Apache service

# v2.6.3
_Changes: Fix image zooming on devices with both a mouse/trackpad and a touch-screen_

* Update the Python and web code
* Restart the Apache service

# v2.6.2
_Changes: Upgrade SQLAlchemy to v1.1, psutil to 5.4,
plus minor upgrades to python-ldap, pylibmc, and python-requests_

* Update the Python dependencies
  (from `requirements.txt` or by installing a newer `QIS-libs.tar.gz`)
* Restart the Apache service

# v2.6.1
_Changes: API URL changes for consistency (the previous URLs are still supported)_

* Update the Python and web code
* Restart the Apache service

# v2.6.0
_Changes: Remove MooTools library from the public image viewers, gallery and slideshow.
Upgrade MooTools library to 1.6.0, now for internal use only.
Use CORS instead of JSONP in the image viewers and gallery.
Standardise JavaScript file naming.
Drop support for IE8 and below.
Allow indexing of images in robots.txt_

This version should arguably be a major release, but is intended to remain
compatible with v2.5 in the majority of cases once the upgrade script has
been run.

For upgrade instructions, see the [upgrading guide](upgrading.md).

# v2.5.1
_Changes: Bug fix to Active Directory authentication_

* Update the Python and web code
* Restart the Apache service

# v2.5.0
_Changes: Bundle Quru's image-defer.js library, add lazy loading images to the
image publisher outputs, make the grid/thumbnail view in the folder browse use
lazily loaded thumbnail images_

* Update the Python and web code
* Restart the Apache service

# v2.4.0
_Changes: Adds new grid/thumbnail view for browsing folders in the admin UI,
new file/folder/cog icons, labels for the folder and image action menus,
more consistent page layout_

This version is the first release of v2.x and also becomes the new master
branch in GitHub.

If upgrading from v1.x, see the [upgrading guide](upgrading.md).
  
If upgrading from v2.3:

* Update the Python and web code
* Restart the Apache service

# v2.3.0-dev
_Breaking change: folder list API behaviour change_
_Changes: Upgrade Flask to 0.12, faster performance for logged in users,
sort files and folders case-insensitively in web interface, add forward/back
navigation to the image details page, bug fix to full-screen image viewer
positions on zoomed web pages on mobile, folder list API now supports paging_

A new caching layer for user-session data has reduced the typical per-request
time for small images from 9ms to 3ms, which is now in line with the performance
for anonymous users.

The `list` API no longer allows unlimited results with `limit=0`, and instead
has a new `start` parameter to allow the retrieval of results as multiple pages.
The `limit` parameter has a new maximum value of `1000`.

* Update the Python and web code
* Update the Python dependencies
* Restart the Apache service

# v2.2.0-dev
_Breaking change: remove default image settings, add a default image template_
_Changes: bug fixes to the image publisher, updated Python libraries_

This change removes the 6 `IMAGE_*_DEFAULT` system settings and replaces them
with a default image template. The image generation logic is also changed such
that there are now only 2 levels of image parameters (URL then template) instead
of 3 (URL then template then system settings).

If upgrading from v1, the `v2_upgrade` script will merge the old system settings
into your templates for you. If upgrading v2 you will need to manually ensure that,
where appropriate, your templates have values set for parameters that the old system
settings used to provide.

* Update the Python and web code
* Update the Python dependencies
* Run (or re-run) the `v2_upgrade` script:

	cd src/imageserver/scripts
	sudo -u qis python v2_upgrade.py

From `local_settings.py`, delete the settings `IMAGE_FORMAT_DEFAULT`,
`IMAGE_QUALITY_DEFAULT`, `IMAGE_COLORSPACE_DEFAULT`, `IMAGE_DPI_DEFAULT`,
`IMAGE_STRIP_DEFAULT`, `IMAGE_EXPIRY_TIME_DEFAULT` (if present).

These changes implement phase 1 of the discussion at: 
[v2/Default-templates.txt](./v2/Default-templates.txt).

# v2.1.1-dev
_Changes: Merge from v1.50 - qismagick.so v2.0 upgrade to better support
SVG and digital camera RAW files_

# v2.1.0-dev
_Changes: change template storage JSON format_

Templates created since 2.0.1-dev will need to be re-created or re-imported
with `v2_upgrade.py`.

# v2.0.7-dev
_Changes: Merge from v1.41 - updated qismagick.so to flatten XCF/PSD files_

# v2.0.6-dev
_Changes: Merge from v1.40 - REST API bug fixes and improvements_

# v2.0.5-dev
_Changes: Merge from v1.35 - bug fix to make usernames case insensitive_

If upgrading an existing installation, see the notes for v1.35.
No SQLAlchemy upgrade is required for the v2 branch.

# v2.0.4-dev
_Changes: Merge from v1.34 - recache=1 and cache=0 are no longer public,
add html5 responsive image tags to publisher output_

# v2.0.3-dev
_Changes: Adds image template administration pages_

# v2.0.2-dev
_Changes: new APIs for administration of image templates_

# v2.0.1-dev
_Breaking change: move image templates into the database_

This release requires Postgres 9.2 or above.

* Update the Python and web code
* Update the Python dependencies
* Import the existing image templates into the database:

	cd src/imageserver/scripts
	sudo -u qis python v2_upgrade.py

From `local_settings.py`, delete the setting `TEMPLATES_BASE_DIR` (if present)

The API `/api/v1/admin/templates/[template name]/` now takes a template ID
instead of name, and returns the complete template object (with `name` and
`description` fields) instead of just the raw template value. Backwards
compatibility is not being maintained. There will soon be new API functions
for listing, creating, updating and deleting templates.

# v2.0.0-dev
_Changes: upgrade SQLAlchemy to v1, upgrade internal database models_

* Stop the Apache service
* Update the Python and web code
* Update the Python dependencies
* Restart the Memcached service
* Optional: drop the `cachectl` table (note v2_upgrade.py will do this for you)
* Start the Apache service


# v1.51
_Changes: Modernised Docker deployment, a few bug fixes_

Update the Python and web code  
Restart the Apache service


# v1.50
_Changes: Add RAW file support, bug fixes to SVG support_

Requires `qismagick.so` v2.0.0, which unlike most releases,
is not backwards-compatible with older releases of QIS.

Common RAW file types are now enabled by default in `base_settings.py`;
support for these can be customised by redefining `IMAGE_FORMATS`
in your `local_settings.py` file.

Update the Python dependencies  
Update the Python and web code  
Restart the Apache service


# v1.43
_Changes: Bug fix to Active Directory integration, adds basic support for LDAPS_

Adds the `LDAP_SECURE` system setting.

Removes the `LDAP_AUTO_CREATE_USER_ACCOUNTS` system setting,
as the Active Directory / LDAP integration required it to always be True.

Update the Python and web code  
Restart the Apache service


# v1.42
_Changes: New performance monitoring metrics_

Adds the X-Time-Taken HTTP header to all responses.
Benchmark script reports time spent inside the app separately from total request time.
Optional: update the Apache conf files with the new logging format:

    # Request: host, time, requested path
    # Response: status code, content length, microseconds (in app), microseconds (in total), image from cache
    # Extra: browser/agent, web page or request origin
    LogFormat "%h %t \"%r\" %>s %B %{X-Time-Taken}o %D %{X-From-Cache}o \"%{User-Agent}i\" \"%{Referer}i\"" imaging

Update the Python and web code  
Restart the Apache service


# v1.41
_Changes: Bug fix to flatten XCF/PSD files_

Requires an updated `qismagick.so`.  
The opacity of merged layers may be incorrect in ImageMagick < 6.9.1-4.  
There remains an issue of content being incorrectly clipped in overlapping areas.

Update the Python dependencies  
Update the Python and web code  
Restart the Apache service


# v1.40
_Changes: REST API bug fixes, additions, and improvements to consistency_

The JSON output of the folder management API has changed, and no longer returns
the parent and children attributes when adding, moving, and deleting a folder.
There are 2 new functions for retrieving a folder by ID or path, which do return
the parent and children.

When moving or deleting a folder and a task object is returned, the caller can
now query the task status without requiring _super user_ permission.

Update the Python and web code  
Restart the Apache service


# v1.35
_Changes: bug fix to make usernames case insensitive,
bump SQLAlchemy to 0.9.10_

Run the following DDL (SQL) on the database server, QIS management database:

	$ sudo -u qis psql qis-mgmt
	
	DROP INDEX idx_us_username;
	CREATE UNIQUE INDEX idx_us_username ON users (lower(username));

If there are any errors (because of duplicate usernames), you will need to log
into the admin interface, rename each unwanted user account, and re-run the SQL
until it succeeds.
Or if you are comfortable working with the database, you can delete the duplicate
user accounts by first migrating row values of the `user_id` column in tables:
`usergroups`, `imagesaudit`, and `tasks`.

Update the Python dependencies  
Update the Python and web code  
Restart the Apache service


# v1.34
_Changes: recache=1 and cache=0 are no longer public,
add html5 responsive image tags to publisher output_

These undocumented internal image parameters killed performance when used accidentally.
A new setting is required for running benchmarks, see benchmark.md for details.

Update the Python and web code  
Restart the Apache service


# v1.33
_Changes: first-run permissions now make images publicly viewable,
first version licensed under the AGPL_

Relevant only to new installations.


# v1.32.1
_Changes: adds public image width and height default/limit_

Optional: to enforce a maximum public image size (and to set a default size when
no width or height is given), add new settings to `local_settings.py`:

	PUBLIC_MAX_IMAGE_WIDTH = 1000
	PUBLIC_MAX_IMAGE_HEIGHT = 1000

Update the Python and web code  
Restart the Apache service


# v1.31
_Changes: add proxy server support_

Optional: If the installation is fronted by a proxy server or load balancer,
add a new setting to `local_settings.py`:

	PROXY_SERVERS = 1

Update the Python and web code  
Restart the Apache service


# v1.30.1
_Changes: Standardise the zoom levels in image zoomer_

Update the Python and web code (only the `canvas_view*.js` files have changed)  
Restart the Apache service


# v1.30
_Changes: switch the Memcached client to pylibmc, support badly encoded query strings_

Install libmemcached, which is a new dependency. On systems that supply
libmemcached v0.32 or above:

	sudo yum install libmemcached
	or
	sudo apt-get install libmemcached

On RHEL 6.5 you first need to install the EPEL and IUS repositories:

	# First install EPEL
	wget http://dl.fedoraproject.org/pub/epel/6/x86_64/epel-release-6-8.noarch.rpm
	sudo rpm -Uvh epel-release-6*.rpm
	# Then install IUS for RHEL 6.5
	wget http://dl.iuscommunity.org/pub/ius/stable/RedHat/6/x86_64/ius-release-1.0-14.ius.el6.noarch.rpm
	sudo rpm -Uvh ius-release*.rpm
	# Then install libmemcached v1.x (note the custom package name)
	sudo yum install libmemcached10

Update the Python dependencies  
Update the Python and web code  
Delete *.pyc:

	sudo -u qis rm -f `find src -name '*.pyc'`

If upgrading from v1.29, delete the `cache_manager_pylibmc.py` file:

	sudo -u qis rm src/imageserver/cache_manager_pylibmc.py

Restart the Apache service


# v1.29
_Changes: updated default Apache configuration, path handling bug fixes,
unofficial support for pylibmc, new documentation, add performance stats to Apache
logs, new benchmarking script_

Optional: update the Apache conf files with new defaults:

* Adds `KeepAlive` into the `VirtualHost` section
* Reduces default number of `WSGIDaemonProcess` processes from `4` to `2`
* Reduces default number of `WSGIDaemonProcess` threads from `25` to `15`
* Enables access logs (with a custom format)

Update the Python and web code  
Delete *.pyc:

	sudo -u qis rm -f `find src -name '*.pyc'`

Restart the Apache service

Unsupported: non-default but working Memcached interface using pylibmc.
See comments at the top of `cache_manager_pylibmc.py`, rename this file to
`cache_manager.py` (overwriting the default file) to enable support.


# v1.28
_Changes: markdown help pages, docs folder reorg, bug fixes_

Check `local_settings.py` for any overrides of the 4 `xxxx_BASE_DIR` settings.
If present, add a new entry for new setting `DOCS_BASE_DIR`. Consider replacing the
existing overrides with the new layout from `base_settings.py`:

	INSTALL_DIR = "/opt/qis/"
	DOCS_BASE_DIR = INSTALL_DIR + "doc/"
	ICC_BASE_DIR = INSTALL_DIR + "icc/"
	IMAGES_BASE_DIR = INSTALL_DIR + "images/"
	LOGGING_BASE_DIR = INSTALL_DIR + "logs/"
	TEMPLATES_BASE_DIR = INSTALL_DIR + "templates/"

Delete the old documentation folder (it will get replaced):

	sudo -u qis rm -rf /opt/qis/doc

Update the Python dependencies  
Update the Python and web code  
Delete *.pyc:

	sudo -u qis rm -f `find src -name '*.pyc'`

Restart the Apache service


# v1.27
_Changes: Tasks storage bug fix, add 503 too busy response, unicode filename support, bug fixes_

Stop the background tasks aux process  
Upgrade the database:

	DROP TABLE tasks;

Update the Python and web code  
Delete *.pyc:

	sudo -u qis rm -f `find src -name '*.pyc'`

Restart the Apache service


# v1.26
_Changes: API token authentication, API versioning_

Add to the SSL Apache conf file, qis-ssl.conf:

	# Pass through HTTP Auth headers for API token authentication
	WSGIPassAuthorization On

Update the users table to add an API permission flag:

	ALTER TABLE users ADD COLUMN allow_api boolean NOT NULL DEFAULT false;

Update the Python dependencies  
Update the Python and web code  
Delete *.pyc:

	sudo -u qis rm -f `find src -name '*.pyc'`

Restart the Apache service


# v1.25
_Changes: Slideshow improvements, clean aux process shutdowns, auto template reloading, psutil v2.2.1, imaging bug fixes, cache key collision detection_

Edit wsgi.conf to allow signals:

	WSGIRestrictSignal Off

Update the Python dependencies (including qismagick.so)  
Update the Python and web code  
Delete *.pyc:

	sudo -u qis rm -f `find src -name '*.pyc'`

Kill the QIS aux processes  
Optionally restart memcached

	DROP TABLE cachectl; /* Faster than waiting for deletion of all rows */

Restart the Apache service  
If memcached is not restarted, expect "Cache value integrity" errors
in the logs until the old cache values have all been replaced for
`DB:IMG_ID`, `IMG_MD`, and `FPERM` keys.


# v1.24
_Changes: Gamma correction for sRGB image resizes_

New qismagick.so, so update the dependencies (lib folder)  
Delete *.pyc:

	sudo -u qis rm -f `find src -name '*.pyc'`

Update the Python and web code  
Restart the Apache service


# v1.23
_Changes: Revised groups, task priorities and results, task polling APIs, folder moves as tasks, fix JSON date encoding, UI bug fixes_

Update the groups specification and add new task fields:

	UPDATE groups SET group_type=1, name='Administrators' where id=3;
	ALTER TABLE tasks ADD COLUMN priority int NOT NULL DEFAULT 20;
	ALTER TABLE tasks ADD COLUMN result text NULL;

Delete *.pyc:

	sudo -u qis rm -f `find src -name '*.pyc'`

Update the Python and web code  
Kill the QIS aux processes  
Restart the Apache service


# v1.22
_Changes: Daily anonymous stats upload, tidy-ups_

Update the Python and web code  
Delete *.pyc:

	sudo -u qis rm -f `find src -name '*.pyc'`

Delete `src/imageserver/identity.*`  
Kill the QIS aux processes  
Restart the Apache service


# v1.21
_Changes: Refactored and improved settings_

Create the new local `conf` directory  
Move the local settings file to the new `conf` directory as `local_settings.py`  
Edit local settings file:

1. Delete `PORT
2. Replace `SERVER_PUBLIC_URL = "http://foo/"`
   with    `PUBLIC_HOST_NAME = "foo"`
3. Any override for `INTERNAL_BROWSING_SSL` now needs to
   reset            `SESSION_COOKIE_SECURE` too

Update the Python and web code  
Delete *.pyc:
  
	sudo -u qis rm -f `find src -name '*.pyc'`

Delete the old settings files in `src/imageserver/conf/` (dev and quru)  
Kill the QIS aux processes  
Restart the Apache service


# v1.20
_Changes: Multiple file upload API, drag & drop uploads, login API_

Update the Python and web code  
Delete *.pyc  
Restart the Apache service


# v1.19
_Changes: Fixed and enhanced stats_

Note due to the fixed image stats bug (creating 60x the correct number of records),
I recommend dropping the imagestats table entirely before upgrading:

	DROP TABLE imagestats;

But the alternative is to upgrade it beforehand and leave the extra data in place:

	ALTER TABLE imagestats ADD COLUMN requests bigint NOT NULL DEFAULT 0;
	ALTER TABLE imagestats ADD COLUMN cached_views bigint NOT NULL DEFAULT 0;
	ALTER TABLE imagestats ADD COLUMN request_seconds double precision NOT NULL DEFAULT 0;
	ALTER TABLE imagestats ADD COLUMN max_request_seconds double precision NOT NULL DEFAULT 0;

Delete the alembic package  
Upgrade the requests package from the Python requirements.txt  
Install the psutil package from the Python requirements.txt  
Stop the QIS stats aux process  
Perform remaining database changes:

	DROP TABLE imagestats; /* Recommended (if not upgrading) */
	ALTER TABLE systemstats RENAME COLUMN hits TO requests;
	ALTER TABLE systemstats ADD COLUMN max_request_seconds double precision NOT NULL DEFAULT 0;
	DROP TABLE alembic_version;

Update the Python and web code  
Delete *.pyc  
Restart the Apache service


# v1.18
_Changes: Re-written image publisher_

Update the Python and web code  
If upgrading from v1.16, restart memcached (see v1.17 notes)  
Restart the QIS service


# v1.17
_Changes: Fix ETags, implement HTTP 304, longer default caching, SQLA 0.9.8_

**NOTE:** Commit 018a755 causes old KRGB cache keys to become Krgb, therefore the cache needs to be reset or left to rebuild.

Add 7 day Expires instructions to the the Apache conf files  
Update the Python dependencies, Python and web code  
Review settings file for the image cache expiry time  
Stop the QIS service  
Restart memcached (see above)  
Start the QIS service


# v1.16.4
_Changes: Bug fixes, MooTools upgrade_

Update the Python and web code  
Restart the QIS service


# v1.16.2, v1.16.3
_Changes: Library version bumps, Docker support, tidy distribution scripts, bug fixes to aux process socket binding, fix SSL confs for POODLE_

Upgrade SQLAlchemy to 0.9.4 (v1.16.2), 0.9.7 (v1.16.3):

	$ sudo -u qis bash -c 'export PYTHONPATH=/opt/qis/lib/python2.6/site-packages && pip install --install-option="--prefix=/opt/qis" -r doc/requirements.txt'

Update the Python and web code  
Restart the QIS service


# v1.16.1
_Changes: Apache conf upgrades, distribute robots.txt_ 

Copy from source code, if it does not exist:

	/opt/qis/src/imageserver/static/robots.txt

Apply changes to wsgi.conf:

	WSGIRestrictEmbedded On

Apply changes to qis.conf:

    WSGIApplicationGroup qis
    # Preload the code to reduce the delay at startup
    WSGIImportScript /opt/qis/src/wsgi/runserver.wsgi process-group=qis application-group=qis

Apply changes to qis-ssl.conf:

    WSGIApplicationGroup qis
    # Preload the code to reduce the delay at startup
    WSGIImportScript /opt/qis/src/wsgi/runserver.wsgi process-group=qis-ssl application-group=qis

Restart the QIS service


# v1.15 to 1.16.1
_Changes: Gallery bug fixes, bug fixes to crop + rotate behaviour, bug fix to PNG to JPG conversion, progressive JPG support_

Upgrade SQLAlchemy to 0.9.2, psycopg2 to 2.5.2:

	$ sudo -u qis bash -c 'export PYTHONPATH=/opt/qis/lib/python2.6/site-packages:/opt/qis-python/lib64/python2.6/site-packages && /opt/qis-python/bin/pip install --install-option="--prefix=/opt/qis" -r doc/requirements.txt'

Install the new qismagick.so  
Update the Python and web code  
Stop the QIS service  
Stop the QIS auxiliary processes  
Start the QIS service


# v1.13.1255 to 1.15
_Changes: Use private gs, colorspace param, working colour management, flip param, page param, DPI setting for PDF conversions, overlay params, publishing wizard, gallery viewer, alignment params, architectural changes and wheel deployment_

Add missing Directory and Alias entries in the Apache confs:

    Alias /admin/static/   /opt/qis/src/imageserver/admin/static/
    Alias /reports/static/ /opt/qis/src/imageserver/reports/static/
    
    <Directory /opt/qis/src/imageserver/admin/static>
        Order deny,allow
        Allow from all
    </Directory>
    <Directory /opt/qis/src/imageserver/reports/static>
        Order deny,allow
        Allow from all
    </Directory>

Reduce the number of database connections in the settings file to total 50 or less

Upgrade qis-ImageMagick (or the system ImageMagick) to 6.8.4-10 via RPM (or via manual install)

Upgrade SQLAlchemy to 0.8.2, python-memcached to 1.53, Flask to 0.10.1, add alembic and requests:

	$ sudo -u qis bash -c 'export PYTHONPATH=/opt/qis/lib/python2.6/site-packages:/opt/qis-python/lib64/python2.6/site-packages && /opt/qis-python/bin/pip install --install-option="--prefix=/opt/qis" -r doc/requirements.txt'

Add new columns to SystemStats table:

    hits bigint not null default 0
    request_seconds double not null default 0

Upgrade image templates to:
* Update the comments for "strip" and "icc" and "dpi".
* Add the new "colorspace" option.
* Add the new "flip" option.
* Add the new "page" option.
* Add the new "overlay" option.
* Add the new "ovsize" option.
* Add the new "ovpos" option.
* Add the new "ovopacity" option.
* Add the new "halign" option.
* Add the new "valign" option.

Install the new qismagick.so  
Update the Python and web code  
Check the new `PDF_FILE_TYPES` setting is present  
Check the new `GHOSTSCRIPT_PATH` setting is correct  
Stop the QIS service  
Stop the QIS auxiliary processes  
Restart the memcached service  
Start the QIS service  

Also had to create a new directory after upgrading setuptools:

	/opt/qis/.python-eggs

and make it writable to the Apache/mod_wsgi processes.


# v1.12.1242 to 1.13.1255
_Changes: Folder permissions admin and engine, enhanced admin_

Update the Python and web code from SVN.  
Stop the QIS auxiliary processes.  
Restart the QIS service  
Set up the desired groups and folder permissions


# v1.12.1199 to v1.12.1242
_Changes: Fix for foreign key error in stats recording process_

Update the Python and web code from SVN.  
Stop the QIS auxiliary processes.  
Restart the QIS service.


# v1.12.1142 to 1.12.1199
_Changes: Unicode filename support, faster caching, switch to binary pickle for cache items_

Check the database character set encoding is UTF8 for qis-mgmt and qis-cache:

	$ psql -U owner_user qis-mgmt
	# \l

Specify the Python LANG to use under mod_wsgi, in either `/etc/sysconfig/httpd` or `/etc/sysconfig/apache2`:

	# QIS
	# These lines are required to avoid "ascii codec can't decode byte" errors
	# when dealing with files and directories that contain non-ascii characters
	LANG=en_GB.UTF-8
	LC_ALL=en_GB.UTF-8

Update the Python and web code from SVN.  
Stop the QIS service.  
Stop the QIS auxiliary processes.  
Stop the memcached service.  
Start the memcached service.  
Start the QIS service.


# v1.0.887 to 1.12.1142
_Changes: Enhanced admin, adds groups and permissions, better PDF handling, file system syncing, bg tasks engine, nostats op renamed to stats, slideshow viewer, new housekeeping tasks, folder permission tables_

Consider upgrading Ghostscript to v9.04 or above.
Conversion for some PDFs requires v9.05 or above for indexed color space bug fixes.

On production servers:  
Back up the Apache conf files, QIS templates, wsgi bootstrap and conf files  
Upgrade from a new rpm, check/restore conf files and wsgi file, resume at template editing:

	$ sudo rpm -U qis-1.12-1142.qis.el6.x86_64.rpm
	$ sudo rm -rf /opt/qis/dist/*.sh /opt/qis/dist/*.spec
	$ sudo rm -rf /opt/qis/doc/
	$ sudo rm -rf /opt/qis/src-c/
	$ sudo rm -f /opt/qis/src/*.sh /opt/qis/src/*.py*

On dev servers:  
Upgrade SQLAlchemy to 0.7.10, Werkzeug to 0.8.3, Flask to 0.9, python-ldap to 2.4.10:

	$ sudo su qis
	$ export PYTHONPATH=/opt/qis/lib/python2.6/site-packages:/opt/qis-python/lib64/python2.6/site-packages
	$ /opt/qis-python/bin/easy_install -U --prefix=/opt/qis/ SQLAlchemy==0.7.10
	$ /opt/qis-python/bin/easy_install -U --prefix=/opt/qis/ Werkzeug==0.8.3
	$ /opt/qis-python/bin/easy_install -U --prefix=/opt/qis/ Flask==0.9
	$ /opt/qis-python/bin/easy_install -U --prefix=/opt/qis/ python-ldap==2.4.10
	$ rm -rf /opt/qis/lib/python2.6/site-packages/SQLAlchemy-0.7.8*
	$ rm -rf /opt/qis/lib/python2.6/site-packages/Werkzeug-0.7*
	$ rm -rf /opt/qis/lib/python2.6/site-packages/Flask-0.7*
	$ rm -rf /opt/qis/lib/python2.6/site-packages/python_ldap-2.4.6*

Update the Python and web code from SVN  
Install a new libpymagick.so  
Remove `statslogserver` directory if it still exists  
Update the templates from SVN  
Edit custom templates to replace the `nostats` section  
Stop the QIS service.  
Stop the QIS auxiliary processes.  
Stop the memcached service.  
Start the memcached service.  
Start the QIS service.  
Insert default data for newly created tables:

	$ psql -U owner_user qis-mgmt
	
	/* Add admin to super users */
	INSERT INTO usergroups(user_id, group_id) VALUES (1, 3);
	
	/* Generate inserts to add everyone to Normal Users */
	SELECT 'INSERT INTO usergroups (user_id, group_id) VALUES ('||id||',2);' FROM users;
	SELECT 'Now run the created SQL insert statements!';
	
	SELECT 'Also assign your admin users to the super users group';
	
	/* Create base folder permissions - backwards compatible, not the new defaults */
	INSERT INTO folderpermissions (folder_id, group_id, access) VALUES (1, 1, 10);
	INSERT INTO folderpermissions (folder_id, group_id, access) VALUES (1, 2, 40);
	
	/* Add new image table index */
	CREATE INDEX idx_im_folder ON images USING btree (folder_id, status);
	
	/* Upgrade image history */
	ALTER TABLE imagesaudit ALTER COLUMN action_info TYPE text;
	
	/* Delete stored image sizes for PDF files */
	DELETE FROM imagestats WHERE image_id IN (SELECT id FROM images WHERE src LIKE '%.pdf');
	DELETE FROM imagesaudit WHERE image_id IN (SELECT id FROM images WHERE src LIKE '%.pdf');
	DELETE FROM images WHERE src LIKE '%.pdf';


# v1.0.887
_Changes:  bug fix for template load error with an ICC profile_

Released immediately


# v1.0.823 to v1.0.878
_Changes: Canvas viewer tablet support fixes, nostats template support_

Add the "nostats" section to all template files. **NOTE:** JAN 2013 - `nostats` changed to `stats`  
Update the Python and web code from SVN.  
Re-start the QIS service.


# v1.0.812 to v1.0.823
_Changes: Canvas viewer bug fixes and API additions_

Upgrade SQLAlchemy and psycopg2:

	$ sudo su qis
	$ export PYTHONPATH=/opt/qis/lib/python2.6/site-packages:/opt/qis-python/lib64/python2.6/site-packages
	$ /opt/qis-python/bin/easy_install -U --prefix=/opt/qis/ SQLAlchemy==0.7.8
	$ rm -rf /opt/qis/lib/python2.6/site-packages/SQLAlchemy-0.7.5*
	$ /opt/qis-python/bin/easy_install -U --prefix=/opt/qis/ psycopg2==2.4.5
	$ rm -rf /opt/qis/lib/python2.6/site-packages/psycopg2-2.4.4*

Update the Python and web code from SVN.  
Re-start the QIS service.


# v1.0.783 to v1.0.812
_Changes: Viewer API improvements, canvas viewer first release_

Update the Python and web code from SVN.  
Re-start the QIS service.  
Upgrade web site code (only simple viewer changes listed):

* Include only 1 combined MooTools JS
* Rename all `img_simple_view_*` functions to `simple_view_*`
* Remove any uses of `simple_view_init` colour parameter (3)
* Rename any `simple_view_init2` to `simple_view_init_image`
* Rename any `simple_view_reset2` to `simple_view_reset_image`

**NOTE:** temporary compatibility layer allows `img_simple_view_*` functions to continue working until the next release.


# v1.0.740 to v1.0.783
_Changes: ICC bug fixes, PDF bug fixes_

Update the Python and web code from SVN.  
Install a new libpymagick.so.  
Re-start the QIS service.
Delete image records for existing PDF files (those that have 0x0 as dimensions):

	$ sudo -u qis psql qis-mgmt
	# delete from images where src like '%.pdf' and width=0;


# v0.9.592 to v1.0.696
_Changes: adds tiled image zoomer_

Stop the QIS service.  
Stop the QIS auxilliary processes.  
Stop the memcached service.  
Drop the cachectl table:

	$ psql imagecachedb imaging
	# drop table cachectl;

Enhance the images and folders tables to support long file paths:

	$ psql imagedb imaging
	# alter table images alter column src type varchar(1024);
	# alter table folders alter column path type varchar(1024);
	# alter table folders alter column name type varchar(1024);

Enhance the images table to store image dimensions:

	$ psql imagedb imaging
	# alter table images add column width integer default 0 not null;
	# alter table images add column height integer default 0 not null;

Update the python code from SVN.  
Install a new libpymagick.so.  
Start the memcached service.  
Start the QIS service.


# v0.9.558 to v0.9.592
_Changes: re-structured Flask initializer_

Activate the QIS python environment.  
Upgrade psycopg2 to version 2.4.2, remove old version:

	$ sudo -u qis easy_install psycopg2==2.4.2

Update the code from SVN.  
Edit `runserver.wsgi` and change the last line:

	from imageserver import app as application
	to:
	from imageserver.flask_app import app as application

Re-start the QIS service.


# v0.9.472 to v0.9.558
_Changes: enable stats recording_

Activate the QIS python environment.  
Set the `QIS_SETTINGS` environment variable.  
Stop the QIS service.  
Stop the QIS auxilliary processes.  
Update the code from SVN.  
Delete the cached image IDs:

	$ python utils/cache_util.py del_ids

Drop the imagestats and systemstats tables:

	$ psql imagedb imaging
	# drop table systemstats;
	# drop table imagestats;

Start the QIS service.


# v0.8 to v0.9

Change to the image server user:

	$ sudo su qis

To add LDAP support, install OpenLDAP, then install and test python-ldap:

	<activate environment>
	$ easy_install python-ldap
	$ python
	>>> import ldap
	>>> quit()

On error from easy_install or the "import ldap" command, verify that the 
OpenLDAP libraries and its dependencies are installed and install or 
update them.

Note that the openssl-devel package may be required. Try installing this
before attempting to resolve "libssl not found" errors as below.

On error from easy_install, if the include or library path is wrong, you can
download the python-ldap source code, and edit setup.cfg:

	[_ldap]
	library_dirs = /opt/openldap-RE24/lib /usr/lib /lib
	include_dirs = /opt/openldap-RE24/include /usr/include/sasl /usr/include

Then install (from the activated environment) with:

	$ python setup.py build
	$ python setup.py install

See also http://www.python-ldap.org/doc/html/installing.html

End LDAP section.

Stop the QIS service  
Create diff of `base_settings.py`  
Delete `base_settings.py`  
svn update all source code  
Re-apply diff changes as a new settings.py file  
Set the new or changed settings in the new settings file:

	INTERNAL_BROWSING_PORT
	SECRET_KEY (use os.urandom(24))
	LOGGING_SERVER and LOGGING_SERVER_PORT
	STATS_SERVER and STATS_SERVER_PORT
	LDAP settings
  
Set the name of the settings.py file in runserver.wsgi.

Upgrade Flask to v0.72:

	$ easy_install -U Flask

Upgrade SQLAlchemy to v0.72:

	$ easy_install -U SQLAlchemy

Delete the old cache control database in Postgres, and create the new version
and new management database:

	$ psql postgres postgres
	# drop database qisdb;
	# drop user qis;
	# create user imaging with createdb password 'imaging';
	# create database imagecachedb owner imaging;
	# create database imagedb owner imaging;
	# \q

Disable Apache access logs and hostname lookups for mod_wsgi virtual hosts.
Add the following line to the image server Apache conf files:

	CustomLog /var/log/apache2/qis_access_log common env=NON_EXISTENT
	HostnameLookups Off

Enable Apache SSL session caching if there is an SSL virtual host, and if it is
not already enabled. Add one of the following lines to the main Apache conf file
(outside of a VirtualHost):

	SSLSessionCache shm:/var/log/apache2/ssl_gcache_data(512000)
	or
	SSLSessionCache dbm:/var/log/apache2/ssl_gcache_data

Start the QIS service<|MERGE_RESOLUTION|>--- conflicted
+++ resolved
@@ -1,4 +1,12 @@
-<<<<<<< HEAD
+# v3.0.1
+_Changes: Apache configuration improvements, add new "rename" option to the upload
+page and API for files that already exist, allow multiple file drops on the upload
+page, bug fixes to prevent unexpected "already exists" errors when uploading,
+allow uploads into the root of the image repository_
+
+* Update the Python and web code
+* Restart the Apache service
+
 # v3.0.0
 _Changes: Migration to Python 3_
 
@@ -8,16 +16,6 @@
 
 For how to upgrade an existing installation, see the [upgrading guide](upgrading.md).
 For new installations, see the [install guide](install.md).
-=======
-# v2.7.1
-_Changes: Add new "rename" option to the upload page and API for files that
-already exist, allow multiple file drops on the upload page,
-bug fixes to prevent unexpected "already exists" errors when uploading,
-allow uploads into the root of the image repository_
-
-* Update the Python and web code
-* Restart the Apache service
->>>>>>> 1a898301
 
 # v2.7.0
 _Changes: Add the back-end and API for portfolios, bug fix to background task
