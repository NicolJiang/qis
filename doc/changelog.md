--- conflicted
+++ resolved
@@ -1,22 +1,51 @@
-<<<<<<< HEAD
+# v2.0.0-dev.5
+_Changes: Merge from v1.35 - bug fix to make usernames case insensitive_
+
+If upgrading an existing installation, see the notes for v1.35.
+
 # v2.0.0-dev.4
 _Changes: Merge from v1.34 - recache=1 and cache=0 are no longer public,
 add html5 responsive image tags to publisher output_
 
-Update the Python and web code  
-Restart the Apache service
-
-
 # v2.0.0-dev.3
 _Changes: Adds image template administration pages_
 
-Update the Python and web code  
-Restart the Apache service
-
-
 # v2.0.0-dev.2
 _Changes: new APIs for administration of image templates_
-=======
+
+# v2.0.0-dev.1
+_Breaking change: move image templates into the database_
+
+Update the Python and web code  
+Update the Python dependencies  
+If there are any user-defined image templates (apart from the defaults
+_Precache_ and _SmallJpeg_), import these into the database:
+
+	cd src/imageserver/scripts
+	sudo -u qis python import_templates.py
+
+Delete the local template files:
+
+	sudo -u qis rm -rf /opt/qis/templates
+
+From `local_settings.py`, delete the setting `TEMPLATES_BASE_DIR` (if present)
+
+The API `/api/v1/admin/templates/[template name]/` now takes a template ID
+instead of name, and returns the complete template object (with `name` and
+`description` fields) instead of just the raw template value. Backwards
+compatibility is not being maintained. There will soon be new API functions
+for listing, creating, updating and deleting templates.
+
+# v2.0.0-dev.0
+_Changes: upgrade SQLAlchemy to v1, upgrade internal database models_
+
+Stop the Apache service  
+Update the Python and web code  
+Update the Python dependencies  
+Restart the Memcached service  
+Start the Apache service
+
+
 # v1.35
 _Changes: bug fix to make usernames case insensitive_
 
@@ -33,49 +62,11 @@
 Or if you are comfortable working with the database, you can delete the duplicate
 user accounts by first migrating row values of the `user_id` column in tables:
 `usergroups`, `imagesaudit`, and `tasks`.
->>>>>>> aa32303a
-
-Update the Python and web code  
-Restart the Apache service
-
-
-<<<<<<< HEAD
-# v2.0.0-dev.1
-_Breaking change: move image templates into the database_
-
-Update the Python and web code  
-Update the Python dependencies  
-If there are any user-defined image templates (apart from the defaults
-_Precache_ and _SmallJpeg_), import these into the database:
-
-	cd src/imageserver/scripts
-	sudo -u qis python import_templates.py
-
-Delete the local template files:
-
-	sudo -u qis rm -rf /opt/qis/templates
-
-From `local_settings.py`, delete the setting `TEMPLATES_BASE_DIR` (if present)
-
-The API `/api/v1/admin/templates/[template name]/` now takes a template ID
-instead of name, and returns the complete template object (with `name` and
-`description` fields) instead of just the raw template value. Backwards
-compatibility is not being maintained. There will soon be new API functions
-for listing, creating, updating and deleting templates.
-
-
-# v2.0.0-dev.0
-_Changes: upgrade SQLAlchemy to v1, upgrade internal database models_
-
-Stop the Apache service  
-Update the Python and web code  
-Update the Python dependencies  
-Restart the Memcached service  
-Start the Apache service
-
-
-=======
->>>>>>> aa32303a
+
+Update the Python and web code  
+Restart the Apache service
+
+
 # v1.34
 _Changes: recache=1 and cache=0 are no longer public,
 add html5 responsive image tags to publisher output_
