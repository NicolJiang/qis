# -*- coding: utf-8 -*-
#
# Quru Image Server
#
# Document:      tests.py
# Date started:  05 Apr 2011
# By:            Matt Fozard
# Purpose:       Contains the image server development test suite
# Requires:
# Copyright:     Quru Ltd (www.quru.com)
# Licence:
#
#   This program is free software: you can redistribute it and/or modify
#   it under the terms of the GNU Affero General Public License as published
#   by the Free Software Foundation, either version 3 of the License, or
#   (at your option) any later version.
#
#   This program is distributed in the hope that it will be useful,
#   but WITHOUT ANY WARRANTY; without even the implied warranty of
#   MERCHANTABILITY or FITNESS FOR A PARTICULAR PURPOSE.  See the
#   GNU Affero General Public License for more details.
#
#   You should have received a copy of the GNU Affero General Public License
#   along with this program.  If not, see http://www.gnu.org/licenses/
#
# Last Changed:  $Date$ $Rev$ by $Author$
#
# Notable modifications:
# Date       By    Details
# =========  ====  ============================================================
# 18Aug2011  Matt  Require test settings file, reset databases before running tests
# 05Oct2012  Matt  Added API tests class
# 16Nov2012  Matt  Added system permission tests
# 19Feb2013  Matt  Added folder permission tests
# 13Aug2013  Matt  Replaced file size checks with image comparison checks
# 28Sep2015  Matt  Moved API tests into test_api.py
#

import os

# Do not use the base or any other current environment settings,
# as we'll be clearing down the database
TESTING_SETTINGS = 'unit_tests'
os.environ['QIS_SETTINGS'] = TESTING_SETTINGS

# Possible paths to ImageMagick binaries, in order of preference
IMAGEMAGICK_PATHS = [
    "/opt/qis-ImageMagick/bin/",
    ""
]

print "Importing imageserver libraries"

import binascii
import json
import shutil
import signal
import subprocess
import tempfile
import time
import timeit

import unittest2 as unittest

import mock
import flask
from werkzeug.http import http_date

# Assign global managers, same as the main app uses
from imageserver.flask_app import app as flask_app
from imageserver.flask_app import logger as lm
from imageserver.flask_app import cache_engine as cm
from imageserver.flask_app import data_engine as dm
from imageserver.flask_app import image_engine as im
from imageserver.flask_app import task_engine as tm
from imageserver.flask_app import permissions_engine as pm

from imageserver.api_util import API_CODES
from imageserver.filesystem_manager import (
    get_abs_path, copy_file, delete_dir, delete_file
)
from imageserver.filesystem_manager import path_exists, make_dirs
from imageserver.filesystem_sync import (
    auto_sync_existing_file, auto_sync_file, auto_sync_folder
)
from imageserver.flask_util import internal_url_for
from imageserver.image_attrs import ImageAttrs
from imageserver.models import (
    Folder, Group, User, Image, ImageHistory, ImageTemplate,
    FolderPermission, SystemPermissions
)
from imageserver.permissions_manager import _trace_to_str
from imageserver.session_manager import get_session_user
from imageserver.scripts.cache_util import delete_image_ids
from imageserver.template_attrs import TemplateAttrs


# For nose
def setup():
    reset_databases()
    cm.clear()


def teardown():
    # Kill the aux child processes
    # Note: this works on Linux but not on OS X
    p = subprocess.Popen(
        ['ps', '-o', 'pid', '--no-headers', '--ppid', str(os.getpid())],
        stdout=subprocess.PIPE,
        stderr=subprocess.PIPE
    )
    output = p.communicate()
    output = (output[1] or output[0])
    pids = output.split()
    try:
        for pid in pids:
            if pid:
                try:
                    os.kill(int(pid), signal.SIGTERM)
                except OSError:
                    print "Failed to kill child process %s" % pid
    except ValueError:
        print "Failed to kill test child processes"


# Utility - delete and re-create the internal databases
def reset_databases():
    assert flask_app.config['TESTING'], \
        'Testing settings have not been applied, not clearing the database!'

    cm._drop_db()
    dm._drop_db()
    cm._init_db()
    dm._init_db()
    # Set the admin password to something known so we can log in
    admin_user = dm.get_user(username='admin')
    admin_user.set_password('admin')
    dm.save_object(admin_user)
    # Default the public root folder permissions to allow View + Download
    set_default_public_permission(FolderPermission.ACCESS_DOWNLOAD)


def set_default_public_permission(access):
    default_fp = dm.get_object(FolderPermission, 1)
    default_fp.access = access
    dm.save_object(default_fp)
    pm.reset()


# Returns the first of paths+app_name that exists, else app_name
def get_app_path(app_name, paths):
    app_path = app_name
    for p in paths:
        try_path = os.path.join(p, app_name)
        if os.path.exists(try_path):
            app_path = try_path
            break
    return app_path


# Utility - create/reset a test user having a certain system permission
def setup_user_account(login_name, user_type='none', allow_api=False):
    db_session = dm.db_get_session()
    try:
        # Get or create user
        testuser = dm.get_user(
            username=login_name,
            load_groups=True,
            _db_session=db_session
        )
        if not testuser:
            testuser = User(
                'Kryten', 'Testing Droid', 'kryten@reddwarf.galaxy',
                login_name, login_name,
                User.AUTH_TYPE_PASSWORD,
                allow_api,
                User.STATUS_ACTIVE
            )
            dm.create_user(testuser, _db_session=db_session)
        else:
            testuser.allow_api = allow_api
            testuser.status = User.STATUS_ACTIVE
        # Wipe system permissions
        testgroup = dm.get_group(groupname='Red Dwarf', _db_session=db_session)
        if not testgroup:
            testgroup = Group(
                'Red Dwarf',
                'Test group',
                Group.GROUP_TYPE_LOCAL
            )
            dm.create_group(testgroup, _db_session=db_session)
        testgroup.permissions = SystemPermissions(
            testgroup, False, False, False, False, False, False, False
        )
        # Wipe folder permissions
        del testgroup.folder_permissions[:]
        # Apply permissions for requested test type
        if user_type == 'none':
            pass
        elif user_type == 'admin_users':
            testgroup.permissions.admin_users = True
        elif user_type == 'admin_files':
            testgroup.permissions.admin_files = True
        elif user_type == 'admin_permissions':
            testgroup.permissions.admin_users = True
            testgroup.permissions.admin_permissions = True
        elif user_type == 'admin_all':
            testgroup.permissions.admin_all = True
        else:
            raise ValueError('Unimplemented test user type ' + user_type)
        dm.save_object(testgroup, _db_session=db_session)
        testuser.groups = [testgroup]
        dm.save_object(testuser, _db_session=db_session)
        db_session.commit()
    finally:
        db_session.close()
        # Clear old cached user permissions
        pm.reset()


# Utility - invoke ImageMagick convert command, wait for completion,
#           and return a boolean indicating success
def call_im_convert(args_list):
    args_list.insert(0, get_app_path('convert', IMAGEMAGICK_PATHS))
    return subprocess.call(args_list) == 0


# Utility - invoke ImageMagick composite command, wait for completion,
#           and return a boolean indicating success
def call_im_composite(args_list):
    args_list.insert(0, get_app_path('composite', IMAGEMAGICK_PATHS))
    return subprocess.call(args_list) == 0


# Utility - returns the ImageMagick library version as an integer, e.g. 654 for v6.5.4
def imagemagick_version():
    import imageserver.imagemagick as magick
    # Assumes format "ImageMagick version: 654, Ghostscript delegate: 9.10"
    return int(magick.imagemagick_get_version_info()[21:24])


def compare_images(img_path1, img_path2):
    diff_temp_fd, diff_temp_nm = tempfile.mkstemp('.png')
    os.close(diff_temp_fd)

    # Generate diff image
    p = subprocess.Popen(
        [
            get_app_path('compare', IMAGEMAGICK_PATHS),
            "-colorspace", "RGB",
            img_path1,
            img_path2,
            diff_temp_nm
        ],
        stdout=subprocess.PIPE,
        stderr=subprocess.PIPE
    )
    output = p.communicate()
    errmsg = (output[1] or output[0])
    if errmsg:
        raise ValueError('Compare generation error: ' + errmsg)

    # Get metrics about the diff image
    p = subprocess.Popen(
        [
            get_app_path('compare', IMAGEMAGICK_PATHS),
            "-colorspace", "RGB",
            "-metric", "PSNR",
            img_path1,
            img_path2,
            diff_temp_nm
        ],
        stdout=subprocess.PIPE,
        stderr=subprocess.PIPE
    )
    output = p.communicate()
    result = output[1]
    os.remove(diff_temp_nm)

    return float(result)


# Utility - invoke Ghostscript gs command, wait for completion,
#           and return a boolean indicating success
def call_gs(args_list):
    args_list.insert(0, flask_app.config['GHOSTSCRIPT_PATH'])
    return subprocess.call(args_list) == 0


# Utility - return the interesting bit of a login page HTML
def get_login_error(html):
    fromidx = html.find("<div class=\"error")
    toidx = html.find("</div>", fromidx)
    return html[fromidx:toidx + 6]


# Utility - returns a tuple of (width, height) of a PNG image
def get_png_dimensions(png_data):
    if png_data[1:6] != 'PNG\r\n':
        raise ValueError('Provided data is not a PNG image')
    wbin = png_data[16:20]
    hbin = png_data[20:24]
    return (int(binascii.hexlify(wbin), 16), int(binascii.hexlify(hbin), 16))


class FlaskTestCase(unittest.TestCase):
    def setUp(self):
        # Restore original settings before each test
        self.reset_settings()
        # Create a test client for our tests
        self.app = flask_app.test_client()

    def reset_settings(self):
        flask_app.config.from_object(flask.Flask.default_config)
        flask_app.config.from_object('imageserver.conf.base_settings')
        flask_app.config.from_object('imageserver.conf.' + TESTING_SETTINGS)


class BaseTestCase(FlaskTestCase):
    # "Typical values for the PSNR in lossy image and video compression are between 30 and 50"
    # http://en.wikipedia.org/wiki/Peak_signal-to-noise_ratio
    def assertImageMatch(self, img_data, match_file, tolerance=46):
        if os.path.exists(match_file):
            static_img = match_file
        else:
            static_img = os.path.join('tests/images', match_file)
            if not os.path.exists(static_img):
                static_img = os.path.join('src/tests/images', match_file)
            if not os.path.exists(static_img):
                raise ValueError('Test image not found: ' + match_file)
        temp_img = '/tmp/qis_img.tmp'
        try:
            with open(temp_img, 'w') as f:
                f.write(img_data)
            psnr = compare_images(temp_img, static_img)
            self.assertGreaterEqual(psnr, tolerance)
        except:
            # Save the unmatched image for evaluation
            compare_name = os.path.split(static_img)[1]
            shutil.copy(temp_img, '/tmp/match-test-fail-' + compare_name)
            raise
        finally:
            os.remove(temp_img)

    # Utility - perform a log in via the web page
    def login(self, usr, pwd):
        rv = self.app.post('/login/', data={
            'username': usr,
            'password': pwd
        })
        # 302 = success redirect, 200 = login page with error message
        self.assertEqual(rv.status_code, 302, 'Login failed with response: ' + rv.data)

    # Utility - gets an API token
    def api_login(self, usr, pwd):
        rv = self.app.post('/api/token', data={
            'username': usr,
            'password': pwd
        })
        # 200 = success, other = error
        self.assertEqual(rv.status_code, 200)
        obj = json.loads(rv.data)
        return obj['data']['token']

    # Utility - perform a log out
    def logout(self):
        rv = self.app.get('/logout/')
        # 302 = success redirect
        self.assertEqual(rv.status_code, 302)

    # Utility - uploads a file (provide the full path) to an image server
    # folder via the file upload API. Note that Flask includes the path in
    # the filename with slashes converted to underscores.
    # Returns the app.post() return value.
    def file_upload(self, app, src_file_path, dest_folder, overwrite=1):
        with open(src_file_path) as infile:
            rv = app.post('/api/upload', data={
                'files': infile,
                'path': dest_folder,
                'overwrite': str(overwrite)
            })
        return rv

    # Compares a server generated image with the version generated by Imagemagick convert
    def compare_convert(self, img_url, magick_params):
        return self._compare_im_fn(call_im_convert, img_url, magick_params)

    # Compares a server generated image with the version generated by Imagemagick composite
    def compare_composite(self, img_url, magick_params):
        return self._compare_im_fn(call_im_composite, img_url, magick_params)

    # Back end to the above 2
    def _compare_im_fn(self, im_fn, img_url, magick_params):
        tempfile = magick_params[-1]
        # Generate image with IM
        assert im_fn(magick_params), 'ImageMagick call failed'
        # Generate the same with the image server
        rv = self.app.get(img_url)
        assert rv.status_code == 200, 'Failed to generate image: ' + rv.data
        self.assertImageMatch(rv.data, tempfile)
        if os.path.exists(tempfile):
            os.remove(tempfile)


class ImageServerTestsSlow(BaseTestCase):
    # Test xref parameter
    def test_xref_parameter(self):
        # Make sure we have no test image A at width 50
        test_img = auto_sync_existing_file('test_images/cathedral.jpg', dm, tm)
        test_image_attrs = ImageAttrs(
            test_img.src, test_img.id, width=50,
            strip=0, dpi=0, iformat='jpg', quality=75,
            colorspace='rgb'
        )
        test_image_attrs.normalise_values()
        cache_img = cm.get(test_image_attrs.get_cache_key())
        assert cache_img is None, 'Test image was already in cache - cannot run test!'
        # Create a subprocess to handle the xref-generated http request
        temp_env = os.environ
        temp_env['QIS_SETTINGS'] = TESTING_SETTINGS
        rs_path = 'src/runserver.py' if os.path.exists('src/runserver.py') else 'runserver.py'
        inner_server = subprocess.Popen('python ' + rs_path, cwd='.', shell=True, env=temp_env)
        time.sleep(10)
        # Set the xref base URL so it will get generated if we pass the right thing as width
        flask_app.config['DEBUG'] = True
        flask_app.config['XREF_TRACKING_URL'] = \
            'http://127.0.0.1:5000' + \
            '/image?src=test_images/cathedral.jpg&strip=0&dpi=0&format=jpg&quality=75&colorspace=rgb&width='
        # Call a different image B passing in xref of 50
        rv = self.app.get('/image?src=test_images/dorset.jpg&xref=50')
        assert rv.status_code == 200
        # Wait a little for the background xref handling thread to complete
        time.sleep(5)
        # and kill the temporary subprocess
        inner_server.terminate()
        # Now the test image A should have been created
        cache_img = cm.get(test_image_attrs.get_cache_key())
        assert cache_img is not None, 'Failed to find ' + test_image_attrs.get_cache_key() + '. xref URL did not appear to be invoked.'

    # Similar to test_db_auto_population, but with the emphasis
    # on auto-detecting external changes to the file system
    def test_db_auto_sync(self):
        temp_folder = 'test_auto_sync'
        temp_file_1 = temp_folder + '/image1.jpg'
        temp_file_2 = temp_folder + '/image2.jpg'
        try:
            # Create a new folder and copy 2 images into it
            make_dirs(temp_folder)
            copy_file('test_images/cathedral.jpg', temp_file_1)
            copy_file('test_images/dorset.jpg', temp_file_2)
            # View the images
            rv = self.app.get('/image?src=' + temp_file_1)
            assert rv.status_code == 200
            rv = self.app.get('/image?src=' + temp_file_2)
            assert rv.status_code == 200
            # We should now have a folder db record, 2x image db records
            db_folder = dm.get_folder(folder_path=temp_folder)
            db_file_1 = dm.get_image(src=temp_file_1, load_history=True)
            db_file_2 = dm.get_image(src=temp_file_2, load_history=True)
            assert db_folder and db_file_1 and db_file_2
            assert db_folder.status == Folder.STATUS_ACTIVE and \
                   db_file_1.status == Image.STATUS_ACTIVE and \
                   db_file_2.status == Image.STATUS_ACTIVE
            # Should have image creation history
            assert len(db_file_1.history) == 1
            assert len(db_file_2.history) == 1
            # Save the IDs for checking later
            prev_folder_id = db_folder.id
            prev_image_id_1 = db_file_1.id
            prev_image_id_2 = db_file_2.id
            # Delete the folder from disk
            delete_dir(temp_folder, recursive=True)
            # View 1 image original to trigger a disk read
            rv = self.app.get('/original?src=' + temp_file_1)
            assert rv.status_code == 404
            # This should have triggered a background task to delete all data for temp_folder.
            # Wait a short time for the task to complete.
            time.sleep(15)
            # The db records should all now be present but with status deleted, including the folder and other image
            db_folder = dm.get_folder(folder_path=temp_folder)
            db_file_1 = dm.get_image(src=temp_file_1, load_history=True)
            db_file_2 = dm.get_image(src=temp_file_2, load_history=True)
            assert db_folder and db_file_1 and db_file_2
            assert db_folder.status == Folder.STATUS_DELETED and \
                   db_file_1.status == Image.STATUS_DELETED and \
                   db_file_2.status == Image.STATUS_DELETED
            # Also we should have image deletion history
            assert len(db_file_1.history) == 2
            assert len(db_file_2.history) == 2
            # Check we get 404 for images (that the cached images are cleared)
            rv = self.app.get('/image?src=' + temp_file_1)
            assert rv.status_code == 404
            rv = self.app.get('/image?src=' + temp_file_2)
            assert rv.status_code == 404
            # Restore the folder and one image
            make_dirs(temp_folder)
            copy_file('test_images/cathedral.jpg', temp_file_1)
            # View the image (this may actually be a 404 but should detect the disk changes)
            self.app.get('/image?src=' + temp_file_1)
            # These db records should now be status active (same records with same IDs)
            db_folder = dm.get_folder(folder_path=temp_folder)
            db_file_1 = dm.get_image(src=temp_file_1, load_history=True)
            db_file_2 = dm.get_image(src=temp_file_2, load_history=True)
            assert db_folder and db_file_1 and db_file_2
            assert db_folder.id == prev_folder_id and \
                   db_file_1.id == prev_image_id_1 and \
                   db_file_2.id == prev_image_id_2
            assert db_folder.status == Folder.STATUS_ACTIVE and \
                   db_file_1.status == Image.STATUS_ACTIVE
            # And with image re-creation history
            assert len(db_file_1.history) == 3
            # But with the unviewed image still deleted at present
            assert db_file_2.status == Image.STATUS_DELETED
            assert len(db_file_2.history) == 2
        finally:
            delete_dir(temp_folder, recursive=True)

    # Tests PDF bursting
    def test_pdf_bursting(self):
        # At 150 DPI the result varies between 1237x1650 and 1238x1650
        expect = (1238, 1650)

        src_file = get_abs_path('test_images/pdftest.pdf')
        dest_file = '/tmp/qis_pdftest.pdf'
        image_path = 'test_images/tmp_qis_pdftest.pdf'
        burst_path = 'test_images/tmp_qis_pdftest.pdf.d'
        # Login
        setup_user_account('kryten', 'admin_files')
        self.login('kryten', 'kryten')
        try:
            # Upload a PDF
            shutil.copy(src_file, dest_file)
            rv = self.file_upload(self.app, dest_file, 'test_images')
            self.assertEqual(rv.status_code, 200)
            # Wait a short time for task to start
            time.sleep(12)
            # Check PDF images directory created
            assert path_exists(burst_path, require_directory=True), 'Burst folder has not been created'
            # Converting pdftest.pdf takes about 15 seconds
            time.sleep(15)
            # Check page 1 exists and looks like we expect
            rv = self.app.get('/original?src=' + burst_path + '/page-00001.png')
            assert rv.status_code == 200
            self.assertImageMatch(rv.data, 'pdf-page-1-%d.png' % expect[0])
            # Check page 1 actual dimensions - depends on PDF_BURST_DPI
            (w, h) = get_png_dimensions(rv.data)
            assert w == expect[0], 'Expected PDF dimensions of %dx%d @ 150 DPI' % expect
            assert h == expect[1], 'Expected PDF dimensions of %dx%d @ 150 DPI' % expect
            # Check page 27 exists and looks like we expect
            rv = self.app.get('/original?src=' + burst_path + '/page-00027.png')
            assert rv.status_code == 200
            self.assertImageMatch(rv.data, 'pdf-page-27-%d.png' % expect[0])
            # Check page 27 dimensions in the database
            rv = self.app.get('/api/details?src=' + burst_path + '/page-00027.png')
            assert rv.status_code == API_CODES.SUCCESS
            obj = json.loads(rv.data)
            assert obj['data']['width'] == expect[0]
            assert obj['data']['height'] == expect[1]
        finally:
            # Delete temp file and uploaded file and burst folder
            if os.path.exists(dest_file): os.remove(dest_file)
            delete_file(image_path)
            delete_dir(burst_path, recursive=True)


class ImageServerTestsRegressions(BaseTestCase):
    @unittest.expectedFailure
    def test_jpg_to_png(self):
        """
        Converting a JPG to a PNG should result in an identical output.

        Older versions of Magick had some odd colourspace / ICC profile
        related bugs that caused the PNG to be washed out.

        Compare 3 of our test images. The PSNR should be infinite but we cheat
        and use 1000 to work around any minor differences in decoding.
        """
        tempfile = '/tmp/qis_png_image.png'
        images = ["cathedral.jpg", "blue bells.jpg", "picture-cmyk.jpg"]

        try:
            for image in images:
                jpg = self.app.get(
                    '/image?src=test_images/%s&format=jpg&width=640&quality=100&colorspace=srgb&strip=0' % image
                )
                self.assertEqual(jpg.status_code, 200)
                png = self.app.get(
                    '/image?src=test_images/%s&format=png&width=640&quality=100&colorspace=srgb&strip=0' % image
                )
                self.assertEqual(png.status_code, 200)
                self.assertNotEqual(jpg.data, png.data)
                with open(tempfile, 'w') as f:
                    f.write(png.data)
                self.assertImageMatch(jpg.data, tempfile, 1000)
        finally:
            if os.path.exists(tempfile):
                os.remove(tempfile)


class ImageServerTestsFast(BaseTestCase):
    def test_upload_usage_stats(self):
        from imageserver.tasks import upload_usage_stats

        with mock.patch('requests.post') as mockpost:
            upload_usage_stats(logger=lm, data_manager=dm, settings=flask_app.config)

            mockpost.assert_called_once_with(mock.ANY, data=mock.ANY, timeout=mock.ANY)
            mock_args = mockpost.call_args
            stats = json.loads(mock_args[1]['data'])
            self.assertIn('version', stats)
            self.assertIn('host_id', stats)
            self.assertIn('stats', stats)
            self.assertIn('time', stats)
            self.assertIn('hash', stats)

    # Test serving of plain image
    def test_serve_plain_image(self):
        rv = self.app.get('/image?src=test_images/cathedral.jpg')
        self.assertEqual(rv.status_code, 200)
        self.assertIn('image/jpeg', rv.headers['Content-Type'])
        # knowing length requires 'keep original' values in settings
        self.assertEqual(len(rv.data), 648496)
        self.assertEqual(rv.headers.get('Content-Length'), '648496')

    # Test serving of public image with public width (but not height) limit
    def test_public_width_limit(self):
        flask_app.config['PUBLIC_MAX_IMAGE_WIDTH'] = 800
        flask_app.config['PUBLIC_MAX_IMAGE_HEIGHT'] = 0
        # Being within the limit should be OK
        rv = self.app.get('/image?src=test_images/cathedral.jpg&width=600')
        self.assertEqual(rv.status_code, 200)
        # Complete but small images should still be OK
        rv = self.app.get('/image?src=test_images/quru470.png')
        self.assertEqual(rv.status_code, 200)
        # Requesting full image should apply the limits as default width/height
        rv = self.app.get('/image?src=test_images/cathedral.jpg&format=png')
        self.assertEqual(rv.status_code, 200)
        (w, _h) = get_png_dimensions(rv.data)
        self.assertEqual(w, 800)
        # Requesting large version of image should be denied
        rv = self.app.get('/image?src=test_images/cathedral.jpg&format=png&width=900')
        self.assertEqual(rv.status_code, 400)
        self.assertIn('exceeds', rv.data)
        # height 680 --> width of 907 (so deny)
        rv = self.app.get('/image?src=test_images/cathedral.jpg&format=png&height=680')
        self.assertEqual(rv.status_code, 400)
        self.assertIn('exceeds', rv.data)
        # rotated 90 deg, height 680 --> width 510 (allowed)
        rv = self.app.get('/image?src=test_images/cathedral.jpg&format=png&height=680&angle=90')
        self.assertEqual(rv.status_code, 200)
        # Being logged in should not enforce any restriction
        self.login('admin', 'admin')
        rv = self.app.get('/image?src=test_images/cathedral.jpg&format=png&width=900')
        self.assertEqual(rv.status_code, 200)
        (w, _h) = get_png_dimensions(rv.data)
        self.assertEqual(w, 900)

    # Test serving of public image with public width+height limit
    def test_public_width_and_height_limit(self):
        flask_app.config['PUBLIC_MAX_IMAGE_WIDTH'] = 800
        flask_app.config['PUBLIC_MAX_IMAGE_HEIGHT'] = 400
        # Being at the limit should be OK
        rv = self.app.get('/image?src=test_images/cathedral.jpg&width=800&height=400')
        self.assertEqual(rv.status_code, 200)
        # Anything over the limit, not (with no rotate/crop cleverness this time)
        rv = self.app.get('/image?src=test_images/cathedral.jpg&width=800&height=410')
        self.assertEqual(rv.status_code, 400)
        rv = self.app.get('/image?src=test_images/cathedral.jpg&width=810&height=400')
        self.assertEqual(rv.status_code, 400)
        rv = self.app.get('/image?src=test_images/cathedral.jpg&width=810&height=410')
        self.assertEqual(rv.status_code, 400)
        rv = self.app.get('/image?src=test_images/cathedral.jpg&width=810&height=410&angle=90')
        self.assertEqual(rv.status_code, 400)
        rv = self.app.get('/image?src=test_images/cathedral.jpg&width=810&height=410&left=0.2&right=0.8&top=0.2&bottom=0.8')
        self.assertEqual(rv.status_code, 400)

    # Test serving of public image without any width/height defined
    def test_public_image_defaults(self):
        flask_app.config['PUBLIC_MAX_IMAGE_WIDTH'] = 800
        flask_app.config['PUBLIC_MAX_IMAGE_HEIGHT'] = 800
        # Landscape image should be width limited
        rv = self.app.get('/image?src=test_images/cathedral.jpg&format=png')
        self.assertEqual(rv.status_code, 200)
        (w, h) = get_png_dimensions(rv.data)
        self.assertLess(h, w)
        self.assertEqual(w, 800)
        # Portrait image should be height limited
        rv = self.app.get('/image?src=test_images/dorset.jpg&format=png')
        self.assertEqual(rv.status_code, 200)
        (w, h) = get_png_dimensions(rv.data)
        self.assertLess(w, h)
        self.assertEqual(h, 800)
        # Explicitly enabling padding should give the exact limit
        rv = self.app.get('/image?src=test_images/cathedral.jpg&format=png&autosizefit=0')
        self.assertEqual(rv.status_code, 200)
        (w, h) = get_png_dimensions(rv.data)
        self.assertEqual(w, 800)
        self.assertEqual(h, 800)
        # Small images should be unaffected
        rv = self.app.get('/image?src=test_images/quru470.png&format=png')
        self.assertEqual(rv.status_code, 200)
        (w, h) = get_png_dimensions(rv.data)
        self.assertEqual(w, 470)
        self.assertEqual(h, 300)
        # Being logged in should not enforce any restriction
        self.login('admin', 'admin')
        rv = self.app.get('/image?src=test_images/cathedral.jpg&format=png')
        self.assertEqual(rv.status_code, 200)
        (w, h) = get_png_dimensions(rv.data)
        self.assertEqual(w, 1600)
        self.assertEqual(h, 1200)

    # Test serving of public image with a template and lower public limits
    def test_template_public_image_lower_limits(self):
        flask_app.config['PUBLIC_MAX_IMAGE_WIDTH'] = 100
        flask_app.config['PUBLIC_MAX_IMAGE_HEIGHT'] = 100
        # Just template should serve at the template size (not be limited)
        rv = self.app.get('/image?src=test_images/cathedral.jpg&tmp=smalljpeg&format=png')
        self.assertEqual(rv.status_code, 200)
        (w, h) = get_png_dimensions(rv.data)
        self.assertEqual(w, 200)
        self.assertEqual(h, 200)
        # Size beyond the template size should error
        rv = self.app.get('/image?src=test_images/cathedral.jpg&tmp=smalljpeg&format=png&width=250')
        self.assertEqual(rv.status_code, 400)
        # Size between limit and template size should be ok
        rv = self.app.get('/image?src=test_images/cathedral.jpg&tmp=smalljpeg&format=png&width=150')
        self.assertEqual(rv.status_code, 200)
        # Size lower than limit should be ok
        rv = self.app.get('/image?src=test_images/cathedral.jpg&tmp=smalljpeg&format=png&width=75')
        self.assertEqual(rv.status_code, 200)

    # Test serving of public image with a template and higher public limits
    def test_template_public_image_higher_limits(self):
        flask_app.config['PUBLIC_MAX_IMAGE_WIDTH'] = 500
        flask_app.config['PUBLIC_MAX_IMAGE_HEIGHT'] = 500
        # Just template should serve at the template size (as normal)
        rv = self.app.get('/image?src=test_images/cathedral.jpg&tmp=smalljpeg&format=png')
        self.assertEqual(rv.status_code, 200)
        (w, h) = get_png_dimensions(rv.data)
        self.assertEqual(w, 200)
        self.assertEqual(h, 200)
        # Size beyond the limit should error
        rv = self.app.get('/image?src=test_images/cathedral.jpg&tmp=smalljpeg&format=png&width=600')
        self.assertEqual(rv.status_code, 400)
        # Size between template size and limit should be ok
        rv = self.app.get('/image?src=test_images/cathedral.jpg&tmp=smalljpeg&format=png&width=400')
        self.assertEqual(rv.status_code, 200)
        # Size lower than template size should be ok
        rv = self.app.get('/image?src=test_images/cathedral.jpg&tmp=smalljpeg&format=png&width=100')
        self.assertEqual(rv.status_code, 200)

    # Test serving of public image with a template without any width/height defined
    def test_template_public_image_defaults(self):
        flask_app.config['PUBLIC_MAX_IMAGE_WIDTH'] = 800
        flask_app.config['PUBLIC_MAX_IMAGE_HEIGHT'] = 800
        # Create a blank template
        dm.save_object(ImageTemplate('Blank', '', {}))
        im._templates.reset()
        # Just template should serve at the image size (below limit)
        rv = self.app.get('/image?src=test_images/quru470.png&tmp=blank&format=png')
        self.assertEqual(rv.status_code, 200)
        (w, h) = get_png_dimensions(rv.data)
        self.assertEqual(w, 470)
        self.assertEqual(h, 300)
        # Just template should serve at the limit size (image larger than limit)
        rv = self.app.get('/image?src=test_images/cathedral.jpg&tmp=blank&format=png')
        self.assertEqual(rv.status_code, 200)
        (w, h) = get_png_dimensions(rv.data)
        self.assertEqual(w, 800)
        self.assertEqual(h, 600)
        # Up to limit should be ok
        rv = self.app.get('/image?src=test_images/cathedral.jpg&tmp=blank&format=png&width=600')
        self.assertEqual(rv.status_code, 200)
        # Over the limit should error
        rv = self.app.get('/image?src=test_images/cathedral.jpg&tmp=blank&format=png&width=900')
        self.assertEqual(rv.status_code, 400)

    # Test serving of original image
    def test_serve_original_image(self):
        flask_app.config['IMAGE_FORMAT_DEFAULT'] = 'png'
        flask_app.config['IMAGE_STRIP_DEFAULT'] = True
        rv = self.app.get('/original?src=test_images/cathedral.jpg')
        assert rv.status_code == 200
        assert 'image/jpeg' in rv.headers['Content-Type'], 'HTTP headers do not specify image/jpeg'
        assert len(rv.data) == 648496, 'Returned original image length is incorrect'
        assert rv.headers.get('Content-Length') == '648496'

    # Test stripping of metadata
    def test_info_strip(self):
        rv = self.app.get('/image?src=test_images/cathedral.jpg&width=200&strip=0')
        assert rv.status_code == 200
        orig_len = len(rv.data)
        rv = self.app.get('/image?src=test_images/cathedral.jpg&width=200&strip=1')
        assert rv.status_code == 200
        assert len(rv.data) < orig_len, 'Stripped image is not smaller than the original'

    # Test attachment option
    def test_attach_image(self):
        rv = self.app.get('/image?src=test_images/cathedral.jpg&attach=1')
        assert rv.status_code == 200
        assert rv.headers.get('Content-Disposition') is not None
        assert 'attachment' in rv.headers['Content-Disposition']
        assert 'filename="cathedral.jpg"' in rv.headers['Content-Disposition']
        # Repeat for original
        rv = self.app.get('/original?src=test_images/cathedral.jpg&attach=1')
        assert rv.status_code == 200
        assert rv.headers.get('Content-Disposition') is not None
        assert 'attachment' in rv.headers['Content-Disposition']
        assert 'filename="cathedral.jpg"' in rv.headers['Content-Disposition']

    # Test simple resize
    def test_resize_image(self):
        rv = self.app.get('/image?src=test_images/cathedral.jpg&format=png&width=500')
        assert rv.status_code == 200
        image_dims = get_png_dimensions(rv.data)
        assert image_dims[0] == 500 # Should be 500x375
        assert image_dims[1] == 375
        # Test with and without auto-size-fit
        rv = self.app.get('/image?src=test_images/cathedral.jpg&format=png&width=500&height=500')
        assert rv.status_code == 200
        image_dims = get_png_dimensions(rv.data)
        assert image_dims[0] == 500 # Should be 500x500
        assert image_dims[1] == 500
        rv = self.app.get('/image?src=test_images/cathedral.jpg&format=png&width=500&height=500&autosizefit=1')
        assert rv.status_code == 200
        image_dims = get_png_dimensions(rv.data)
        assert image_dims[0] == 500 # Should be 500x375 again
        assert image_dims[1] == 375
        # 0 means "keep original size"
        rv = self.app.get('/image?src=test_images/cathedral.jpg&format=png&width=0&height=0')
        assert rv.status_code == 200
        image_dims = get_png_dimensions(rv.data)
        assert image_dims[0] == 1600
        assert image_dims[1] == 1200

    # v1.24 #2219 http://www.4p8.com/eric.brasseur/gamma.html
    def test_resize_image_gamma(self):
        rv = self.app.get('/image?src=test_images/gamma_dalai_lama_gray_tft.jpg&format=png&width=150')
        assert rv.status_code == 200
        self.assertImageMatch(rv.data, 'gamma_dalai_lama_150.png')

    # Test the alignment within a filled image
    def test_align_centre_param(self):
        # Get default padded image
        url = '/image?src=test_images/cathedral.jpg&format=png&strip=0&width=600&height=400&left=0.2&right=0.8&fill=white'
        rv = self.app.get(url)
        assert rv.status_code == 200
        default_size = len(rv.data)
        # Check default mode is centre aligned
        rv = self.app.get(url + '&halign=C0.5&valign=C0.5')
        assert rv.status_code == 200
        assert len(rv.data) == default_size

    # Test the alignment within a filled image
    def test_align_param(self):
        url = '/image?src=test_images/cathedral.jpg&format=png&strip=0&width=600&height=400&left=0.2&right=0.8&fill=white'
        # Align right
        rv = self.app.get(url + '&halign=R1')
        assert rv.status_code == 200
        self.assertImageMatch(rv.data, 'align-right.png')
        # Check image does not get chopped off
        rv = self.app.get(url + '&halign=L1')
        assert rv.status_code == 200
        self.assertImageMatch(rv.data, 'align-right.png')
        # Align left-ish
        rv = self.app.get(url + '&halign=L0.1')
        assert rv.status_code == 200
        self.assertImageMatch(rv.data, 'align-left-10.png')

    # Test error handling on alignment parameters
    def test_align_invalid_params(self):
        url = '/image?src=test_images/cathedral.jpg&width=600&height=400&left=0.2&right=0.8'
        # Try some invalid values
        rv = self.app.get(url + '&halign=L1.1')
        assert rv.status_code == 400
        rv = self.app.get(url + '&halign=0')
        assert rv.status_code == 400
        rv = self.app.get(url + '&halign=T0')
        assert rv.status_code == 400
        rv = self.app.get(url + '&halign=LR0')
        assert rv.status_code == 400
        rv = self.app.get(url + '&valign=B1.01')
        assert rv.status_code == 400
        rv = self.app.get(url + '&valign=Z0.5')
        assert rv.status_code == 400
        rv = self.app.get(url + '&valign=L1')
        assert rv.status_code == 400
        rv = self.app.get(url + '&valign=T0.1.2')
        assert rv.status_code == 400

    # Test resized, cropped, filled image
    def test_cropped_image(self):
        url = '/image?src=test_images/cathedral.jpg&format=png&width=500&height=500&top=0.1&bottom=0.9&left=0.1&right=0.9&fill=0000ff'
        rv = self.app.get(url)
        assert rv.status_code == 200
        self.assertImageMatch(rv.data, 'crop-test-1.png')
        # Test that auto-crop-fit takes effect
        url += '&autocropfit=1'
        rv = self.app.get(url)
        assert rv.status_code == 200
        self.assertImageMatch(rv.data, 'crop-test-2.png')

    # Test tiled image
    def test_tiled_image(self):
        # Empty the cache prior to testing base image creation
        test_img = auto_sync_file('test_images/cathedral.jpg', dm, tm)
        assert test_img is not None and test_img.status == Image.STATUS_ACTIVE
        im._uncache_image(ImageAttrs(test_img.src, test_img.id))
        # Test by comparing tiles vs the equivalent crops
        url_topleft_crop  = '/image?src=test_images/cathedral.jpg&format=png&right=0.5&bottom=0.5'
        url_botright_crop = '/image?src=test_images/cathedral.jpg&format=png&left=0.5&top=0.5'
        url_topleft_tile  = '/image?src=test_images/cathedral.jpg&format=png&tile=1:4'
        url_botright_tile = '/image?src=test_images/cathedral.jpg&format=png&tile=4:4'
        # Get all
        rv_topleft_crop  = self.app.get(url_topleft_crop)
        rv_botright_crop = self.app.get(url_botright_crop)
        rv_topleft_tile  = self.app.get(url_topleft_tile)
        rv_botright_tile = self.app.get(url_botright_tile)
        # Check success
        assert rv_topleft_crop.status_code == 200
        assert rv_botright_crop.status_code == 200
        assert rv_topleft_tile.status_code == 200
        assert rv_botright_tile.status_code == 200
        # Check matches
        assert len(rv_topleft_crop.data) == len(rv_topleft_tile.data)
        assert len(rv_botright_crop.data) == len(rv_botright_tile.data)
        # Also check a tile of a resized crop
        url = '/image?src=test_images/cathedral.jpg&format=png&left=0.24&right=0.8&width=600&tile=1:4'
        rv = self.app.get(url)
        assert rv.status_code == 200
        tile_dims = get_png_dimensions(rv.data)
        assert tile_dims[0] == 600 / 2            # tile 1:4 == 1 of 2 wide x 2 high
        # v1.12.1094 Check the tile creation also created a base image ready for the other tiles
        image_obj = auto_sync_existing_file('test_images/cathedral.jpg', dm, tm)
        tile_base_attrs = ImageAttrs(
            # the same but without the tile spec
            image_obj.src, image_obj.id, iformat='png', left=0.24, right=0.8, width=600
        )
        base_img = cm.get(tile_base_attrs.get_cache_key())
        assert base_img is not None

    # Test rotated image
    def test_rotated_image(self):
        im.reset_image(ImageAttrs('test_images/cathedral.jpg'))
        rv = self.app.get('/image?src=test_images/cathedral.jpg&format=png&width=500&angle=-90')
        assert rv.status_code == 200
        self.assertImageMatch(rv.data, 'rotated.png')
        # Regression - test that floats are allowed
        rv = self.app.get('/image?src=test_images/cathedral.jpg&format=png&width=100&angle=45.5')
        assert rv.status_code == 200

    # Test flipped image
    def test_flipped_image(self):
        im.reset_image(ImageAttrs('test_images/dorset.jpg'))
        rv = self.app.get('/image?src=test_images/dorset.jpg&format=png&width=500&flip=h')
        assert rv.status_code == 200
        self.assertImageMatch(rv.data, 'flip-h.png')
        rv = self.app.get('/image?src=test_images/dorset.jpg&format=png&width=500&angle=90&flip=v')
        assert rv.status_code == 200
        self.assertImageMatch(rv.data, 'flip-v-rotated.png')

    # Test multi-page handling
    def test_page_param(self):
        img_url = '/image?src=test_images/multipage.tif&format=png&width=800&strip=1'
        rv = self.app.get(img_url + '&page=1')
        assert rv.status_code == 200
        page_1_len = len(rv.data)
        rv = self.app.get(img_url + '&page=2')
        assert rv.status_code == 200
        assert len(rv.data) != page_1_len
        self.assertImageMatch(rv.data, 'multi-page-2.png')

    # Test change of format and basic caching
    def test_format_image(self):
        test_url = '/image?src=test_images/cathedral.jpg&width=500&format=png'
        rv = self.app.get(test_url)
        assert rv.status_code == 200
        assert 'image/png' in rv.headers['Content-Type'], 'HTTP headers do not specify image/png'
        self.assertImageMatch(rv.data, 'width-500.png')
        def get_from_cache():
            self.app.get(test_url)
        t = timeit.Timer(get_from_cache).timeit(1)
        assert t < 0.050, 'Cached png took more than 50ms to return'
        rv = self.app.get(test_url)
        assert rv.headers['X-From-Cache'] == 'True', 'Cached png did not return X-From-Cache = True'

    # Progressive JPG tests
    def test_pjpeg_format(self):
        bl_rv = self.app.get('/image?src=test_images/dorset.jpg&strip=0&quality=100')
        prog_rv = self.app.get('/image?src=test_images/dorset.jpg&strip=0&quality=100&format=pjpg')
        self.assertEqual(bl_rv.status_code, 200)
        self.assertEqual(prog_rv.status_code, 200)
        # Test the returned mime type is correct
        self.assertIn('image/jpeg', prog_rv.headers['Content-Type'])
        # Test the image looks like the original baseline JPG
        orig_file = os.path.join(
            os.path.abspath(flask_app.config['IMAGES_BASE_DIR']),
            'test_images',
            'dorset.jpg'
        )
        self.assertImageMatch(prog_rv.data, orig_file)
        # For this image, progressive encoding is smaller than baseline
        self.assertLess(len(prog_rv.data), len(bl_rv.data))
        # Returned filenames should end in .jpg, not .pjpg
        prog_rv = self.app.get('/image?src=test_images/dorset.jpg&strip=0&quality=100&format=pjpg&attach=1')
        self.assertEqual(prog_rv.status_code, 200)
        self.assertIn('filename="dorset.jpg"', prog_rv.headers['Content-Disposition'])
        # The pjpg images should be cached as pjpg, also check pjpeg ==> pjpg
        prog_attrs = ImageAttrs('test_images/dorset.jpg', 1, iformat='pjpeg')
        prog_attrs.normalise_values()
        self.assertIn('Fpjpg', prog_attrs.get_cache_key())

    # Issue #528 - converting a PNG with transparency to JPG should not alter the image dimensions
    def test_alpha_png_to_jpeg(self):
        test_url = '/image?src=/test_images/quru470.png&width=300&height=300&format=jpg&quality=100'
        rv = self.app.get(test_url)
        assert rv.status_code == 200
        # We should of course get a 300x300 image (and not a 300x469!)
        self.assertImageMatch(rv.data, 'quru300.jpg')

    # Issue #648 - crop + rotate should do the right thing
    def test_crop_and_rotate(self):
        cm.clear()
        test_url = '/image?src=/test_images/dorset.jpg&angle=45&top=0.2&bottom=0.8&format=png'
        rv = self.app.get(test_url)
        assert rv.status_code == 200
        # convert dorset.jpg -rotate 45 -quality 75 dorset-45.png
        # convert dorset-45.png -gravity center -crop x60% output.png
        if imagemagick_version() <= 654:
            # On RHEL 6, IM 654 gives a blurry old thing
            self.assertImageMatch(rv.data, 'rotate-crop-im654.png')
        else:
            # Produced with IM 684, sharp
            self.assertImageMatch(rv.data, 'rotate-crop.png')

    # Issue #648 - crop + rotate + resize should also do the right thing
    def test_crop_and_rotate_and_resize(self):
        cm.clear()
        test_url = '/image?src=/test_images/dorset.jpg&angle=45&top=0.2&bottom=0.8&width=450&height=450&format=png'
        rv = self.app.get(test_url)
        assert rv.status_code == 200
        # Given dorset.jpg rotated at 45 deg (see above)...
        # convert dorset-45.png -gamma 0.454545 -gravity center -crop x60% -resize 450x450 -extent 450x450 -gamma 2.2 output.png
        if imagemagick_version() <= 654:
            self.assertImageMatch(rv.data, 'rotate-crop-450-im654.png')
        else:
            self.assertImageMatch(rv.data, 'rotate-crop-450.png')

    # Issue #513 - performing sequence of cropping + rotation should give consistent results
    def test_crop_and_rotate_sequence(self):
        cm.clear()
        # Load a cropped image with no rotation
        test_url = '/image?src=/test_images/dorset.jpg&angle=0&top=0.2&bottom=0.8&width=450&height=450&format=png'
        rv = self.app.get(test_url)
        assert rv.status_code == 200
        # Load the same with rotation
        # With issue #513 this incorrectly used the former as a base image (resulting
        # in the crop occurring before rotation rather than the documented sequence)
        test_url = '/image?src=/test_images/dorset.jpg&angle=45&top=0.2&bottom=0.8&width=450&height=450&format=png'
        rv = self.app.get(test_url)
        assert rv.status_code == 200
        # Check the result is what we expect (same as for test_crop_and_rotate_and_resize)
        if imagemagick_version() <= 654:
            self.assertImageMatch(rv.data, 'rotate-crop-450-im654.png')
        else:
            self.assertImageMatch(rv.data, 'rotate-crop-450.png')

    # Test certain blank parameters are allowed - compatibility with existing applications
    def test_blank_params(self):
        # Angle just makes fill apply
        rv = self.app.get('/image?src=test_images/cathedral.jpg&angle=45&width=&height=&fill=&left=&right=&bottom=&top=')
        assert rv.status_code == 200

    # Test cache parameter
    # v1.34 now only supported when logged in
    def test_cache_param(self):
        test_url = '/image?src=test_images/cathedral.jpg&width=123'
        test_img = auto_sync_existing_file('test_images/cathedral.jpg', dm, tm)
        test_attrs = ImageAttrs(test_img.src, test_img.id, width=123)
        # v1.34 when not logged in this param should be ignored
        cm.clear()
        rv = self.app.get(test_url + '&cache=0')
        self.assertEqual(rv.status_code, 200)
        cached_image = cm.get(test_attrs.get_cache_key())
        self.assertIsNotNone(cached_image)
        # When logged in the param should be respected
        cm.clear()
        setup_user_account('kryten', 'none')
        self.login('kryten', 'kryten')
        rv = self.app.get(test_url + '&cache=0')
        self.assertEqual(rv.status_code, 200)
        self.assertEqual(rv.headers['X-From-Cache'], 'False')
        # Should not yet be in cache
        cached_image = cm.get(test_attrs.get_cache_key())
        self.assertIsNone(cached_image, 'Image was cached when cache=0 was specified')
        # Request with cache=1 (default)
        rv = self.app.get(test_url)
        self.assertEqual(rv.status_code, 200)
        # Should be in cache now
        cached_image = cm.get(test_attrs.get_cache_key())
        self.assertIsNotNone(cached_image)

    # Test re-cache parameter
    # v1.34 re-cache is only enabled with BENCHMARKING=True
    def test_recache_param(self):
        # So in v1.34 the param should be ignored by default
        url = '/image?src=test_images/dorset.jpg&width=50'
        rv = self.app.get(url)
        self.assertEqual(rv.status_code, 200)
        rv = self.app.get(url + '&recache=1')
        self.assertEqual(rv.status_code, 200)
        self.assertEqual(rv.headers['X-From-Cache'], 'True')  # not re-cached
        # Now enable recache and get on with the test
        flask_app.config['BENCHMARKING'] = True
        # Create a new test image to use
        src_file = get_abs_path('test_images/cathedral.jpg')
        dst_file = get_abs_path('test_images/test_image.jpg')
        shutil.copy(src_file, dst_file)
        i = None
        try:
            # Get an image
            url = '/image?src=test_images/test_image.jpg&width=500'
            rv = self.app.get(url)
            self.assertEqual(rv.status_code, 200)
            self.assertEqual(rv.headers['X-From-Cache'], 'False')
            # Get it again
            rv = self.app.get(url)
            self.assertEqual(rv.status_code, 200)
            self.assertEqual(rv.headers['X-From-Cache'], 'True')
            # Get it again with re-cache
            rv = self.app.get(url + '&recache=1')
            self.assertEqual(rv.status_code, 200)
            self.assertEqual(rv.headers['X-From-Cache'], 'False')
            # Get it again
            rv = self.app.get(url)
            self.assertEqual(rv.status_code, 200)
            self.assertEqual(rv.headers['X-From-Cache'], 'True')
            # Delete the file
            os.remove(dst_file)
            # Get it again (should actually work, returned from cache)
            rv = self.app.get(url)
            self.assertEqual(rv.status_code, 200)
            # Get it again with re-cache (delete should now be detected)
            rv = self.app.get(url + '&recache=1')
            self.assertEqual(rv.status_code, 404)
            # Get it again (check the cache was cleared)
            rv = self.app.get(url)
            self.assertEqual(rv.status_code, 404)
            # Check that the database knows it's deleted
            i = dm.get_image(src='test_images/test_image.jpg', load_history=True)
            self.assertIsNotNone(i)
            self.assertEqual(i.status, Image.STATUS_DELETED)
            self.assertGreater(len(i.history), 0)
            self.assertEqual(i.history[-1].action, ImageHistory.ACTION_DELETED)
        finally:
            if os.path.exists(dst_file):
                os.remove(dst_file)
            if i:
                dm.delete_image(i, True)

    # Test no params
    def test_no_src(self):
        rv = self.app.get('/image')
        assert rv.status_code == 400
        rv = self.app.get('/original')
        assert rv.status_code == 400

    # Test 403 on insecure src param
    def test_insecure_src(self):
        # Should be permission denied unless running as root
        rv = self.app.get('/image?src=~root/../../../etc/passwd')
        self.assertEqual(rv.status_code, 403)
        rv = self.app.get('/original?src=~root/../../../etc/passwd')
        self.assertEqual(rv.status_code, 403)
        # Might be readable by anyone
        rv = self.app.get('/image?src=../../../../../../../../../etc/passwd')
        self.assertEqual(rv.status_code, 403)
        rv = self.app.get('/original?src=../../../../../../../../../etc/passwd')
        self.assertEqual(rv.status_code, 403)

    # Test 403 on insecure unicode src param
    def test_unicode_insecure_src(self):
        # Should be permission denied unless running as root
        rv = self.app.get('/image?src=~root/../../../etc/pâßßwd')
        self.assertEqual(rv.status_code, 403)
        rv = self.app.get('/original?src=~root/../../../etc/pâßßwd')
        self.assertEqual(rv.status_code, 403)
        # Might be readable by anyone
        rv = self.app.get('/image?src=../../../../../../../../../etc/pâßßwd')
        self.assertEqual(rv.status_code, 403)
        rv = self.app.get('/original?src=../../../../../../../../../etc/pâßßwd')
        self.assertEqual(rv.status_code, 403)

    # Test 404 on invalid src param
    def test_404_src(self):
        rv = self.app.get('/image?src=test_images/none_existent.jpg')
        self.assertEqual(rv.status_code, 404)
        rv = self.app.get('/original?src=test_images/none_existent.jpg')
        self.assertEqual(rv.status_code, 404)

    # #1864 Ensure unicode garbage URLs return 404 (thanks script kiddies)
    def test_unicode_404_src(self):
        rv = self.app.get('/image?src=swëdish/dørset.jpg')
        self.assertEqual(rv.status_code, 404)
        self.assertIn('swëdish/dørset.jpg', rv.data)
        rv = self.app.get('/original?src=swëdish/dørset.jpg')
        self.assertEqual(rv.status_code, 404)
        self.assertIn('swëdish/dørset.jpg', rv.data)

    # #2517 Test that a/b.jpg is /a/b.jpg is /a//b.jpg
    # #2517 Test that /a/b/c.jpg is /a//b/c.jpg is /a///b/c.jpg
    def test_src_dup_seps(self):
        test_cases = [
            {
                'try_images': [
                    'test_images/cathedral.jpg',
                    '/test_images/cathedral.jpg',
                    '/test_images//cathedral.jpg'
                ],
                'try_folders': [
                    'test_images',
                    '/test_images',
                    'test_images//'
                ]
            },
            {
                'try_images': [
                    'test_images/subfolder/cathedral.jpg',
                    '/test_images//subfolder/cathedral.jpg',
                    '/test_images///subfolder/cathedral.jpg'
                ],
                'try_folders': [
                    'test_images/subfolder',
                    'test_images//subfolder',
                    'test_images///subfolder'
                ]
            }
        ]
        # Create test_images/subfolder/cathedral.jpg
        make_dirs('test_images/subfolder')
        copy_file('test_images/cathedral.jpg', 'test_images/subfolder/cathedral.jpg')
        # Run tests
        try:
            for test_case in test_cases:
                image_ids = []
                folder_ids = []
                for image_src in test_case['try_images']:
                    rv = self.app.get('/image?src=' + image_src)
                    self.assertEqual(rv.status_code, 200)
                    rv = self.app.get('/api/v1/details?src=' + image_src)
                    self.assertEqual(rv.status_code, 200)
                    obj = json.loads(rv.data)
                    image_ids.append(obj['data']['id'])
                for folder_path in test_case['try_folders']:
                    db_folder = dm.get_folder(folder_path=folder_path)
                    self.assertIsNotNone(db_folder)
                    folder_ids.append(db_folder.id)
                # Image IDs should all be the same
                self.assertEqual(len(image_ids), 3)
                self.assertEqual(image_ids[0], image_ids[1])
                self.assertEqual(image_ids[1], image_ids[2])
                # Folder IDs should all be the same
                self.assertEqual(len(folder_ids), 3)
                self.assertEqual(folder_ids[0], folder_ids[1])
                self.assertEqual(folder_ids[1], folder_ids[2])
        finally:
            delete_dir('test_images/subfolder', recursive=True)

    # Test buffer overflow protection on string params
    def test_overflow_params(self):
        buf = 'a' * 1025
        rv = self.app.get('/image?src=' + buf)
        assert rv.status_code == 400 and 'out of range' in rv.data
        rv = self.app.get('/original?src=' + buf)
        assert rv.status_code == 400 and 'out of range' in rv.data
        rv = self.app.get('/image?src=test_images/test.jpg&overlay=' + buf)
        assert rv.status_code == 400 and 'out of range' in rv.data
        buf = 'a' * 257
        rv = self.app.get('/image?src=test_images/test.jpg&format=' + buf)
        assert rv.status_code == 400 and 'not a valid choice' in rv.data
        rv = self.app.get('/image?src=test_images/test.jpg&tmp=' + buf)
        assert rv.status_code == 400 and 'not a valid choice' in rv.data
        rv = self.app.get('/image?src=test_images/test.jpg&angle=1&fill=' + buf)
        assert rv.status_code == 400 and 'out of range' in rv.data
        rv = self.app.get('/image?src=test_images/test.jpg&icc=' + buf)
        assert rv.status_code == 400 and 'not a valid choice' in rv.data
        rv = self.app.get('/image?src=test_images/test.jpg&ovpos=' + buf)
        assert rv.status_code == 400 and 'not a valid choice' in rv.data

    # #1864 Test buffer overflow protection on unicode string params (thanks script kiddies)
    def test_unicode_overflow_params(self):
        buf = 'ø' * 1025
        rv = self.app.get('/image?src=' + buf)
        assert rv.status_code == 400 and 'out of range' in rv.data
        rv = self.app.get('/original?src=' + buf)
        assert rv.status_code == 400 and 'out of range' in rv.data
        rv = self.app.get('/image?src=test_images/test.jpg&overlay=' + buf)
        assert rv.status_code == 400 and 'out of range' in rv.data

    # Test bad params
    def test_bad_params(self):
        rv = self.app.get('/image?src=test_images/test.jpg&width=99999')
        assert rv.status_code == 400 and 'out of range' in rv.data
        rv = self.app.get('/image?src=test_images/test.jpg&height=-10')
        assert rv.status_code == 400 and 'out of range' in rv.data
        rv = self.app.get('/image?src=test_images/test.jpg&top=1.1')
        assert rv.status_code == 400 and 'out of range' in rv.data
        rv = self.app.get('/image?src=test_images/test.jpg&bottom=-0.5')
        assert rv.status_code == 400 and 'out of range' in rv.data
        rv = self.app.get('/image?src=test_images/cathedral.jpg&format=eggs')
        assert rv.status_code == 400 and 'not a valid choice' in rv.data
        rv = self.app.get('/image?src=test_images/cathedral.jpg&width=500&height=500&fill=spam')
        assert rv.status_code == 415 and 'unsupported fill colour' in rv.data
        rv = self.app.get('/image?src=test_images/cathedral.jpg&tmp=eggs_and_spam')
        assert rv.status_code == 400
        rv = self.app.get('/image?src=test_images/cathedral.jpg&icc=eggs_and_spam')
        assert rv.status_code == 400
        rv = self.app.get('/image?src=test_images/cathedral.jpg&overlay=eggs_and_spam')
        assert rv.status_code == 404 and 'not found' in rv.data
        rv = self.app.get('/image?src=test_images/cathedral.jpg&ovopacity=1.1')
        assert rv.status_code == 400 and 'out of range' in rv.data
        rv = self.app.get('/image?src=test_images/cathedral.jpg&ovsize=-0.5')
        assert rv.status_code == 400 and 'out of range' in rv.data
        rv = self.app.get('/image?src=test_images/cathedral.jpg&icc=AdobeRGB1998&intent=perceptive')
        assert rv.status_code == 400 and 'not a valid choice' in rv.data
        rv = self.app.get('/image?src=test_images/cathedral.jpg&tile=5')
        assert rv.status_code == 400 and 'invalid format' in rv.data
        rv = self.app.get('/image?src=test_images/cathedral.jpg&tile=1:400')
        assert rv.status_code == 400 and 'out of range' in rv.data
        rv = self.app.get('/image?src=test_images/cathedral.jpg&tile=1:12')
        assert rv.status_code == 400 and 'not square' in rv.data
        rv = self.app.get('/image?src=test_images/cathedral.jpg&tile=0:9')
        assert rv.status_code == 400 and 'out of range' in rv.data
        rv = self.app.get('/image?src=test_images/cathedral.jpg&tile=10:9')
        assert rv.status_code == 400 and 'out of range' in rv.data
        rv = self.app.get('/image?src=test_images/cathedral.jpg&page=-1')
        assert rv.status_code == 400 and 'out of range' in rv.data
        rv = self.app.get('/image?src=test_images/cathedral.jpg&page=1024768')
        assert rv.status_code == 400 and 'out of range' in rv.data
        rv = self.app.get('/image?src=test_images/cathedral.jpg&flip=x')
        assert rv.status_code == 400 and 'not a valid choice' in rv.data

    # #2590 Some clients request "x=1&amp;y=2" instead of "x=1&y=2"
    def test_bad_query_string(self):
        # Get an image correctly
        rv = self.app.get('/image?src=test_images/cathedral.jpg&width=100&height=100&format=png')
        self.assertEqual(rv.status_code, 200)
        self.assertIn('image/png', rv.headers['Content-Type'])
        self.assertEqual(rv.headers['X-From-Cache'], 'False')
        image_len = len(rv.data)
        # This incorrect URL should now retrieve the same image
        rv = self.app.get('/image?src=test_images/cathedral.jpg&amp;width=100&amp;height=100&amp;format=png')
        self.assertEqual(rv.status_code, 200)
        self.assertIn('image/png', rv.headers['Content-Type'])
        self.assertEqual(rv.headers['X-From-Cache'], 'True')
        self.assertEqual(len(rv.data), image_len)

    # Ensure that cache key values are normalised and handled properly
    def test_cache_keys(self):
        # Floats should be rounded to 0.0000x
        f = 0.123456789
        i = ImageAttrs(
            '', 1,
            rotation=f, top=f, left=f, bottom=f, right=f,
            overlay_size=f, overlay_opacity=f,
            overlay_src='grr'  # So the overlay params get kept
        )
        ov_hash = str(hash('grr'))
        self.assertEqual(
            i.get_cache_key(),
            'IMG:1,O0.12346,T0.12346,L0.12346,B0.12346,R0.12346,Y' + ov_hash + ',YO0.12346,YS0.12346'
        )
        # Smallest numbers should be 0.00005 not 5e-05
        f = 0.00001
        i = ImageAttrs('', 1, rotation=f, top=f, left=f, bottom=f, right=f)
        self.assertEqual(i.get_cache_key(), 'IMG:1,O0.00001,T0.00001,L0.00001,B0.00001,R0.00001')
        # Tiny values should be rounded to 0 then removed
        f = 0.0000001
        i = ImageAttrs('', 1, rotation=f, top=f, left=f, bottom=f, right=f)
        i.normalise_values()
        self.assertEqual(i.get_cache_key(), 'IMG:1')
        # Currently we encode 1.0 as "1.0" rather than "1"
        i = ImageAttrs('', 1, rotation=1.0)
        i.normalise_values()
        self.assertEqual(i.get_cache_key(), 'IMG:1,O1.0')
        # Blank strings should be left out
        i = ImageAttrs(
            '', 1, iformat='', template='', align_h='', align_v='', flip='',
            fill='', overlay_src='', icc_profile='', icc_intent='',
            colorspace='', tile_spec=''
        )
        i.normalise_values()
        self.assertEqual(i.get_cache_key(), 'IMG:1')
        # 0 and 1 crop marks should be left out
        i = ImageAttrs('', 1, top=0, left=0, bottom=1, right=1)
        i.normalise_values()
        self.assertEqual(i.get_cache_key(), 'IMG:1')
        # Rotation 0 or 360 should be left out
        i = ImageAttrs('', 1, rotation=0)
        i.normalise_values()
        self.assertEqual(i.get_cache_key(), 'IMG:1')
        i = ImageAttrs('', 1, rotation=360)
        i.normalise_values()
        self.assertEqual(i.get_cache_key(), 'IMG:1')
        # Fill should be left out when not resizing both dimensions
        i = ImageAttrs('', 1, width=200, height=200, fill='#0000ff')
        i.normalise_values()
        self.assertEqual(i.get_cache_key(), 'IMG:1,W200,H200,I#0000ff')
        i = ImageAttrs('', 1, width=200, fill='#0000ff')
        i.normalise_values()
        self.assertEqual(i.get_cache_key(), 'IMG:1,W200')
        # Hidden or 0 size overlay cancels overlay
        ov_hash = str(hash('grr'))
        i = ImageAttrs('', 1, overlay_src='grr', overlay_opacity=0.9, overlay_size=0.9)
        i.normalise_values()
        self.assertEqual(i.get_cache_key(), 'IMG:1,Y' + ov_hash + ',YO0.9,YS0.9')
        i = ImageAttrs('', 1, overlay_src='grr', overlay_opacity=0, overlay_size=1)
        i.normalise_values()
        self.assertEqual(i.get_cache_key(), 'IMG:1')
        i = ImageAttrs('', 1, overlay_src='grr', overlay_opacity=1, overlay_size=0)
        i.normalise_values()
        self.assertEqual(i.get_cache_key(), 'IMG:1')
        # No ICC name cancels ICC params
        i = ImageAttrs('', 1, icc_profile='grr', icc_intent='relative', icc_bpc=True)
        i.normalise_values()
        self.assertEqual(i.get_cache_key(), 'IMG:1,Pgrr,Nrelative,C')
        i = ImageAttrs('', 1, icc_profile='', icc_intent='relative', icc_bpc=True)
        i.normalise_values()
        self.assertEqual(i.get_cache_key(), 'IMG:1')

    # Test requested image attributes get applied and processed properly
    def test_image_attrs_precedence(self):
        ia = ImageAttrs('myimage.png', -1, width=789, fill='auto')
        # Apply a fictional template
        ia.apply_dict({
            'width': 100,
            'rotation': 360,
            'fill': 'red',
            'dpi_x': 300,
            'dpi_y': 300},
            override_values=False,
            normalise=False
        )
        # Ensure the template params are there
        self.assertEqual(ia.rotation(), 360)
        self.assertEqual(ia.dpi(), 300)
        # Ensure the initial parameters override the template
        self.assertEqual(ia.width(), 789)
        self.assertEqual(ia.fill(), 'auto')
        # Apply fictional server defaults
        ia.apply_default_values(iformat='png', strip=True, dpi=72)
        # Ensure the server defaults are there
        self.assertEqual(ia.format_raw(), 'png')
        self.assertEqual(ia.format(), ia.format_raw())
        self.assertTrue(ia.strip_info())
        # Ensure the previous params override the server defaults
        self.assertEqual(ia.dpi(), 300)
        # Ensure the net parameters look good
        ia.normalise_values()
        self.assertIsNone(ia.format_raw())    # png is the image's format anyway
        self.assertEqual(ia.format(), 'png')  # from filename, not params
        self.assertEqual(ia.width(), 789)
        self.assertEqual(ia.dpi(), 300)
        self.assertTrue(ia.strip_info())
        self.assertIsNone(ia.rotation())      # 360 would have no effect
        self.assertIsNone(ia.fill())          # As there's no rotation and no other filling to do
        # Test for the bug that caused this unit test in the first place
        # (auto fill param should take precendence over red fill template)
        ia = ImageAttrs('myimage.png', -1, top=0.2, fill='auto')
        ia.apply_dict({
            'width': 300,
            'height': 300,
            'fill': 'red'},
            override_values=False,
            normalise=True
        )
        self.assertEqual(ia.fill(), 'auto')
        # And that 0 DPI does override the system (handled differently in previous versions)
        ia = ImageAttrs('myimage.png', -1, dpi=0)
        ia.apply_default_values(dpi=72)
        ia.normalise_values()
<<<<<<< HEAD
        self.assertIsNone(ia.dpi())
=======
        assert ia.dpi() is None
>>>>>>> 21f86d81

    # Test the identification of suitable base images in cache
    def test_base_image_detection(self):
        image_obj = auto_sync_existing_file('test_images/dorset.jpg', dm, tm)
        image_id = image_obj.id
        # Clean
        orig_attrs = ImageAttrs('test_images/dorset.jpg', image_id)
        im.reset_image(orig_attrs)
        # Set up tests
        w1000_attrs = ImageAttrs('test_images/dorset.jpg', image_id, iformat='png', width=1000, rotation=90)
        w500_attrs = ImageAttrs('test_images/dorset.jpg', image_id, iformat='png', width=500, rotation=90)
        w100_attrs = ImageAttrs('test_images/dorset.jpg', image_id, iformat='png', width=100, rotation=90)
        base = im._get_base_image(w1000_attrs)
        assert base is None, 'Found an existing base image for ' + str(w1000_attrs)
        # Get an 1100 image, should provide the base for 1000
        rv = self.app.get('/image?src=test_images/dorset.jpg&format=png&width=1100&angle=90')
        assert rv.status_code == 200
        base = im._get_base_image(w1000_attrs)
        assert base is not None and base.attrs().width() == 1100
        # Get 1000 image, should provide the base for 500
        rv = self.app.get('/image?src=test_images/dorset.jpg&format=png&width=1000&angle=90')
        assert rv.status_code == 200
        base = im._get_base_image(w500_attrs)
        assert base is not None and base.attrs().width() == 1000
        # Get 500 image, should provide the base for 100
        rv = self.app.get('/image?src=test_images/dorset.jpg&format=png&width=500&angle=90')
        assert rv.status_code == 200
        base = im._get_base_image(w100_attrs)
        assert base is not None and base.attrs().width() == 500
        # Make sure none of these come back for incompatible image requests
        base = im._get_base_image(ImageAttrs('test_images/dorset.jpg', image_id, iformat='png', width=500)) # No rotation
        assert base is None
        base = im._get_base_image(ImageAttrs('test_images/dorset.jpg', image_id, iformat='bmp', width=500, rotation=90)) # Format
        assert base is None
        base = im._get_base_image(ImageAttrs('test_images/dorset.jpg', image_id, iformat='png', width=500, height=500, rotation=90)) # Aspect ratio
        assert base is None
        base = im._get_base_image(ImageAttrs('test_images/dorset.jpg', image_id, iformat='png', width=500, rotation=90, fill='#ff0000')) # Fill
        assert base is None
        # But if we want to sharpen the 500px version that should be OK
        base = im._get_base_image(ImageAttrs('test_images/dorset.jpg', image_id, iformat='png', width=500, rotation=90, sharpen=200))
        assert base is not None and base.attrs().width() == 500
        # Adding an overlay should be OK
        base = im._get_base_image(ImageAttrs('test_images/dorset.jpg', image_id, iformat='png', width=500, rotation=90, overlay_src='test_images/quru110.png'))
        assert base is not None and base.attrs().width() == 500
        # Tiling!
        # Creating a tile of the 500px version should use the same as a base
        base = im._get_base_image(ImageAttrs('test_images/dorset.jpg', image_id, iformat='png', width=500, rotation=90, tile_spec=(3,9)))
        assert base is not None and base.attrs().width() == 500
        # Create that tile
        rv = self.app.get('/image?src=test_images/dorset.jpg&format=png&width=500&angle=90&tile=3:9')
        assert rv.status_code == 200
        # A different format of the tile should not use the cached tile as a base
        base = im._get_base_image(ImageAttrs('test_images/dorset.jpg', image_id, iformat='jpg', width=500, rotation=90, tile_spec=(3,9)))
        assert base is None
        # But a stripped version of the same tile should
        base = im._get_base_image(ImageAttrs('test_images/dorset.jpg', image_id, iformat='png', width=500, rotation=90, tile_spec=(3,9), strip=True))
        assert base is not None and base.attrs().tile_spec() == (3, 9)
        # Clean up
        im.reset_image(orig_attrs)
        #
        # Overlays - We cannot allow an overlayed image to be use as a base, because:
        #            a) After resizing, the resulting overlay size might not be correct
        #            b) When cropping, rotating, blurring, flipping etc, the operation would already
        #               include the overlay, while normally (without a base) the overlay is done last
        #
        # The only exception is tiling, which can (and should!) use the exact same image as a base
        #
        w1000_attrs = ImageAttrs('test_images/dorset.jpg', image_id, iformat='png', width=1000, overlay_src='test_images/quru110.png')
        base = im._get_base_image(w1000_attrs)
        assert base is None, 'Found an existing base image for ' + str(w1000_attrs)
        # Get an 1100 image, which should NOT provide the base for 1000
        rv = self.app.get('/image?src=test_images/dorset.jpg&format=png&width=1100&overlay=test_images/quru110.png')
        assert rv.status_code == 200
        base = im._get_base_image(w1000_attrs)
        assert base is None
        # Get a 500 image, we should be able to tile from it
        rv = self.app.get('/image?src=test_images/dorset.jpg&format=png&width=500&overlay=test_images/quru110.png')
        assert rv.status_code == 200
        base = im._get_base_image(ImageAttrs('test_images/dorset.jpg', image_id, iformat='png', width=500, overlay_src='test_images/quru110.png', tile_spec=(1,4)))
        assert base is not None and base.attrs().width() == 500
        # Clean up
        im.reset_image(orig_attrs)
        #
        # Run some similar tests for newer parameters (flip and page)
        #
        image_obj = auto_sync_existing_file('test_images/multipage.tif', dm, tm)
        image_id  = image_obj.id
        # Clean
        orig_attrs = ImageAttrs('test_images/multipage.tif', image_id)
        im.reset_image(orig_attrs)
        # Set up tests
        w500_attrs = ImageAttrs('test_images/multipage.tif', image_id, page=2, iformat='png', width=500, flip='v')
        base = im._get_base_image(w500_attrs)
        assert base is None, 'Found an existing base image for ' + str(w500_attrs)
        # Get an 800 image, p2, flip v
        rv = self.app.get('/image?src=test_images/multipage.tif&format=png&width=800&page=2&flip=v')
        assert rv.status_code == 200
        self.assertImageMatch(rv.data, 'multi-page-2-800-flip-v.png')
        # Should be able to use the 800 as a base for a 500
        base = im._get_base_image(w500_attrs)
        assert base is not None and base.attrs().width() == 800
        # Generate the 500
        rv = self.app.get('/image?src=test_images/multipage.tif&format=png&width=500&page=2&flip=v')
        assert rv.status_code == 200
        # Make sure none of these come back for incompatible image requests
        base = im._get_base_image(ImageAttrs('test_images/multipage.tif', image_id, iformat='png', width=500)) # No page
        assert base is None
        base = im._get_base_image(ImageAttrs('test_images/multipage.tif', image_id, page=2, iformat='png', width=500, flip='h')) # Wrong flip
        assert base is None
        base = im._get_base_image(ImageAttrs('test_images/multipage.tif', image_id, page=3, iformat='png', width=500, flip='v')) # Wrong page
        assert base is None
        # But if we want to sharpen the 500px version that should be OK
        base = im._get_base_image(ImageAttrs('test_images/multipage.tif', image_id, page=2, iformat='png', width=500, flip='v', sharpen=200))
        assert base is not None and base.attrs().width() == 500
        # Adding an overlay should be OK
        base = im._get_base_image(ImageAttrs('test_images/multipage.tif', image_id, page=2, iformat='png', width=500, flip='v', overlay_src='test_images/quru110.png'))
        assert base is not None and base.attrs().width() == 500
        # Creating a tile of the 500px version should use the same as a base
        base = im._get_base_image(ImageAttrs('test_images/multipage.tif', image_id, page=2, iformat='png', width=500, flip='v', tile_spec=(3,9)))
        assert base is not None and base.attrs().width() == 500
        # Clean up
        im.reset_image(orig_attrs)

    # There was a bug where "cmyk.jpg&colorspace=rgb" would be used as a base image
    # for "cmyk.jpg&icc=some_icc&colorspace=rgb" but this was incorrect because the
    # base image is then RGB instead of CMYK.
    def test_base_image_colorspaces(self):
        # Clean
        image_obj = auto_sync_existing_file('test_images/picture-cmyk.jpg', dm, tm)
        image_id = image_obj.id
        orig_attrs = ImageAttrs('test_images/picture-cmyk.jpg', image_id)
        ie.reset_image(orig_attrs)
        # Set up tests
        orig_attrs = ImageAttrs('test_images/picture-cmyk.jpg',
                                image_id, iformat='jpg', width=500, colorspace='rgb')
        w200_attrs = ImageAttrs('test_images/picture-cmyk.jpg',
                                image_id, iformat='jpg', width=200, colorspace='rgb')
        icc_attrs_1 = ImageAttrs('test_images/picture-cmyk.jpg',
                                 image_id, iformat='jpg', width=500, icc_profile='CoatedGRACoL2006')
        icc_attrs_2 = ImageAttrs('test_images/picture-cmyk.jpg',
                                 image_id, iformat='jpg', width=500, icc_profile='CoatedGRACoL2006',
                                 colorspace='rgb')
        cspace_attrs = ImageAttrs('test_images/picture-cmyk.jpg',
                                  image_id, iformat='jpg', width=500, colorspace='gray')
        # Get the orig_attrs image
        rv = self.app.get('/image?src=test_images/picture-cmyk.jpg&format=jpg&width=500&colorspace=rgb')
        self.assertEqual(rv.status_code, 200)
        # Now getting a width 200 of that should be OK
        base = ie._get_base_image(w200_attrs)
        self.assertIsNotNone(base)
        # Getting an ICC version should not use the RGB base
        base = ie._get_base_image(icc_attrs_1)
        self.assertIsNone(base)
        # Getting an RGB of the ICC version should not use the RGB base either
        base = ie._get_base_image(icc_attrs_2)
        self.assertIsNone(base)
        # Getting a GRAY version should not use the RGB base
        base = ie._get_base_image(cspace_attrs)
        self.assertIsNone(base)

    # Test the auto-pyramid generation, which is really a specialist case of test_base_image_detection
    def test_auto_pyramid(self):
        image_obj  = auto_sync_existing_file('test_images/dorset.jpg', dm, tm)
        orig_attrs = ImageAttrs(image_obj.src, image_obj.id)
        w500_attrs = ImageAttrs(image_obj.src, image_obj.id, width=500)
        # Clean
        cm.clear()
        im.reset_image(orig_attrs)
        # Get the original
        rv = self.app.get('/image?src=test_images/dorset.jpg')
        assert rv.status_code == 200
        orig_len = len(rv.data)
        # Only the original should come back as base for a 500 version
        base = im._get_base_image(w500_attrs)
        assert base is None or len(base.data()) == orig_len
        # Set the minimum auto-pyramid threshold and get a tile of the image
        flask_app.config["AUTO_PYRAMID_THRESHOLD"] = 1000000
        rv = self.app.get('/image?src=test_images/dorset.jpg&tile=1:4')
        assert rv.status_code == 200
        # Wait a bit for the pyramiding to finish
        time.sleep(15)
        # Now check the cache again for a base for the 500 version
        base = im._get_base_image(w500_attrs)
        assert base is not None, 'Auto-pyramid did not generate a smaller image'
        # And it shouldn't be the original image either
        assert len(base.data()) < orig_len
        assert base.attrs().width() is not None
        assert base.attrs().width() < 1600 and base.attrs().width() >= 500
        # Finally, clean up the cache so that test_base_image_detection can use similar tests
        im.reset_image(orig_attrs)

    # Test the correct base images are used when creating tiles
    def test_tile_base_images(self):
        orig_img = auto_sync_existing_file('test_images/cathedral.jpg', dm, tm)
        orig_attrs = ImageAttrs(orig_img.src, orig_img.id)
        orig_id = orig_img.id
        # Clean
        im.reset_image(orig_attrs)
        # Generate 2 base images
        rv = self.app.get('/image?src=test_images/cathedral.jpg&width=1000&strip=0')
        assert rv.status_code == 200
        rv = self.app.get('/image?src=test_images/cathedral.jpg&width=500&strip=0')
        assert rv.status_code == 200
        # Test base image detection
        base = im._get_base_image(ImageAttrs('test_images/cathedral.jpg', orig_id, width=800, tile_spec=(2,4)))
        assert base is not None and base.attrs().width() == 1000
        base = im._get_base_image(ImageAttrs('test_images/cathedral.jpg', orig_id, width=800, rotation=180, flip='v', tile_spec=(2,4)))
        assert base is not None and base.attrs().width() == 1000
        base = im._get_base_image(ImageAttrs('test_images/cathedral.jpg', orig_id, width=800, height=800, size_fit=True, strip=True, tile_spec=(2,4)))
        assert base is not None and base.attrs().width() == 1000
        base = im._get_base_image(ImageAttrs('test_images/cathedral.jpg', orig_id, width=800, height=800, size_fit=True, strip=True, overlay_src='test_images/quru110.png', tile_spec=(2,4)))
        assert base is not None and base.attrs().width() == 1000
        base = im._get_base_image(ImageAttrs('test_images/cathedral.jpg', orig_id, width=500, tile_spec=(18,36)))
        assert base is not None and base.attrs().width() == 500
        base = im._get_base_image(ImageAttrs('test_images/cathedral.jpg', orig_id, width=500, rotation=180, tile_spec=(18,36)))
        assert base is not None and base.attrs().width() == 500
        base = im._get_base_image(ImageAttrs('test_images/cathedral.jpg', orig_id, width=500, rotation=180, flip='v', tile_spec=(18,36)))
        assert base is not None and base.attrs().width() == 500
        base = im._get_base_image(ImageAttrs('test_images/cathedral.jpg', orig_id, width=500, height=500, size_fit=True, strip=True, tile_spec=(18,36)))
        assert base is not None and base.attrs().width() == 500
        base = im._get_base_image(ImageAttrs('test_images/cathedral.jpg', orig_id, width=500, height=500, size_fit=True, strip=True, overlay_src='test_images/quru110.png', tile_spec=(18,36)))
        assert base is not None and base.attrs().width() == 500
        # Clean up again
        im.reset_image(orig_attrs)

    # Test that settings take effect
    def test_settings(self):
        # Get img1 with explicit format and quality params
        img1 = self.app.get('/image?src=test_images/dorset.jpg&width=800&format=bmp&quality=50')
        assert img1.status_code == 200
        assert 'image/bmp' in img1.headers['Content-Type']
        # Get img2, no params but with global defaults set to be the same as img1
        flask_app.config['IMAGE_FORMAT_DEFAULT'] = 'bmp'
        flask_app.config['IMAGE_QUALITY_DEFAULT'] = 50
        img2 = self.app.get('/image?src=test_images/dorset.jpg&width=800')
        assert img2.status_code == 200
        assert 'image/bmp' in img2.headers['Content-Type']
        assert len(img1.data) == len(img2.data)
        # Generate img3 with resize quality 3
        flask_app.config['IMAGE_FORMAT_DEFAULT'] = 'png'
        flask_app.config['IMAGE_RESIZE_QUALITY'] = 3
        img3 = self.app.get('/image?src=test_images/dorset.jpg&width=800')
        assert img3.status_code == 200
        assert 'image/png' in img3.headers['Content-Type']
        # Delete img3 from cache
        img3_obj = auto_sync_existing_file('test_images/dorset.jpg', dm, tm)
        img3_attrs = ImageAttrs(img3_obj.src, img3_obj.id, iformat='png', width=800)
        assert cm.delete(img3_attrs.get_cache_key()), 'Failed to delete img3 from cache'
        # Re-generate it as img4 with resize quality 1
        flask_app.config['IMAGE_FORMAT_DEFAULT'] = 'png'
        flask_app.config['IMAGE_RESIZE_QUALITY'] = 1
        img4 = self.app.get('/image?src=test_images/dorset.jpg&width=800')
        assert img4.status_code == 200
        assert 'image/png' in img4.headers['Content-Type']
        assert len(img4.data) < len(img3.data)  # Assumes lower quality gives lower file size
        # Test keeping the original image format
        flask_app.config['IMAGE_FORMAT_DEFAULT'] = ''
        flask_app.config['IMAGE_RESIZE_QUALITY'] = 75
        img5 = self.app.get('/image?src=test_images/dorset.jpg&width=805')
        assert img5.status_code == 200
        assert 'image/jpeg' in img5.headers['Content-Type']
        img5_size = len(img5.data)
        # Test strip
        flask_app.config['IMAGE_STRIP_DEFAULT'] = True
        img6 = self.app.get('/image?src=test_images/dorset.jpg&width=805')
        assert img6.status_code == 200
        assert len(img6.data) < img5_size

    # Test the ETag header behaves as it should
    def test_etag(self):
        rv = self.app.get('/image?src=test_images/thames.jpg&width=800')
        assert rv.headers.get('ETag') is not None
        etag_800 = rv.headers.get('ETag')
        # Test same image
        rv = self.app.get('/image?src=test_images/thames.jpg&width=800')
        assert rv.headers.get('ETag') == etag_800
        # Test equivalent image
        rv = self.app.get('/image?src=test_images/thames.jpg&width=800&angle=360&format=jpg&left=0&right=1')
        assert rv.headers.get('ETag') == etag_800
        # Test slightly different image
        rv = self.app.get('/image?src=test_images/thames.jpg&width=810')
        assert rv.headers.get('ETag') != etag_800
        etag_810 = rv.headers.get('ETag')
        rv = self.app.get('/image?src=test_images/thames.jpg')
        assert rv.headers.get('ETag') != etag_800
        assert rv.headers.get('ETag') != etag_810
        etag_thames = rv.headers.get('ETag')
        # Test very different image
        rv = self.app.get('/image?src=test_images/cathedral.jpg')
        assert rv.headers.get('ETag') != etag_800
        assert rv.headers.get('ETag') != etag_810
        assert rv.headers.get('ETag') != etag_thames

    # Test that PDF files can be read and converted
    # Also tests the page and dpi parameters
    # NOTE: Requires Ghostscript 9.04 or above (for PNG DownScaleFactor support)
    def test_pdf_support(self):
        tempfile = '/tmp/qis_pdf_image.png'
        pdfrelfile = 'test_images/pdftest.pdf'
        pdfabsfile = get_abs_path(pdfrelfile)
        pdfurl = '/image?src=' + pdfrelfile + '&format=png&quality=75&strip=0&page=7'
        # Reset
        def pdf_reset():
            try: os.remove(tempfile)
            except: pass
        # Test getting "image" dimensions - should be using PDF_BURST_DPI setting, default 150
        pdf_props = im.get_image_properties(pdfrelfile)
        assert pdf_props, 'Failed to read PDF properties'
        assert pdf_props['width'] in [1237, 1238], 'Converted image width is ' + str(pdf_props['width'])
        assert pdf_props['height'] == 1650, 'Converted image height is ' + str(pdf_props['height'])
        # Test dpi parameter takes effect for conversions
        rv = self.app.get(pdfurl + '&dpi=75')
        assert rv.status_code == 200, 'Failed to generate image from PDF'
        assert 'image/png' in rv.headers['Content-Type']
        png_size = get_png_dimensions(rv.data)
        assert png_size[0] in [618, 619], 'Converted image width is ' + str(pdf_props['width'])
        assert png_size[1] == 825, 'Converted image height is ' + str(pdf_props['height'])
        # Runs gs -dBATCH -dNOPAUSE -dNOPROMPT -sDEVICE=png16m -r450 -dDownScaleFactor=3 -dFirstPage=7 -dLastPage=7 -dTextAlphaBits=4 -dGraphicsAlphaBits=4 -dUseCropBox -sOutputFile=/tmp/qis_pdf_image.png ../images/test_images/pdftest.pdf
        pdf_reset()
        gs_params = [
            '-dBATCH', '-dNOPAUSE', '-dNOPROMPT',
            '-sDEVICE=png16m',
            '-r150', '-dDOINTERPOLATE',
            '-dFirstPage=7', '-dLastPage=7',
            '-dTextAlphaBits=4', '-dGraphicsAlphaBits=4',
            '-dUseCropBox',
            '-sOutputFile=' + tempfile,
            pdfabsfile
        ]
        assert call_gs(gs_params), 'Ghostcript conversion failed'
        rv = self.app.get(pdfurl + '&dpi=150')
        assert rv.status_code == 200, 'Failed to generate image from PDF'
        assert 'image/png' in rv.headers['Content-Type']
        self.assertImageMatch(rv.data, tempfile)
        pdf_reset()

    # Test watermarks, overlays - opacity 0
    def test_overlays_blank(self):
        # Get blank test image as reference
        rv = self.app.get('/image?src=test_images/dorset.jpg&format=png&quality=75')
        self.assertEqual(rv.status_code, 200)
        original_len = len(rv.data)
        # Ensure that 0 opacity and 0 size don't error
        rv = self.app.get('/image?src=test_images/dorset.jpg&format=png&quality=75&overlay=test_images/quru110.png&ovopacity=0&ovsize=0')
        self.assertEqual(rv.status_code, 200)
        self.assertEqual(len(rv.data), original_len)

    # Test watermarks, overlays - should reject PDF as overlay image
    def test_overlays_no_pdf(self):
        rv = self.app.get('/image?src=test_images/dorset.jpg&format=png&quality=75&overlay=test_images/pdftest.pdf')
        self.assertEqual(rv.status_code, 415)
        self.assertIn('not supported', rv.data)

    # Test watermarks, overlays - default overlay should be opaque, fit width, centered
    def test_overlays_default(self):
        # See http://www.imagemagick.org/Usage/annotating/#watermarking
        # composite -quality 75 -gravity center images/test_images/quru110.png images/test_images/dorset.jpg /tmp/qis_overlay_image.png
        img_url = '/image?src=test_images/dorset.jpg&format=png&quality=75&strip=0&overlay=test_images/quru110.png'
        disk_image = os.path.join(flask_app.config['IMAGES_BASE_DIR'], 'test_images/dorset.jpg')
        logo_image = os.path.join(flask_app.config['IMAGES_BASE_DIR'], 'test_images/quru110.png')
        magick_params = [
            '-quality', '75',
            '-gravity', 'center',
            logo_image,
            disk_image,
            '/tmp/qis_overlay_image.png'
        ]
        self.compare_composite(img_url, magick_params)

    # Test watermarks, overlays - compare vs ImageMagick dissolve
    def test_overlays_opacity_position(self):
        # See http://www.imagemagick.org/Usage/annotating/#watermarking
        # composite -quality 75 -dissolve 50% -gravity south images/test_images/quru110.png images/test_images/dorset.jpg /tmp/qis_overlay_image.png
        img_url = '/image?src=test_images/dorset.jpg&format=png&quality=75&strip=0&overlay=test_images/quru110.png&ovopacity=0.5&ovpos=s'
        disk_image = os.path.join(flask_app.config['IMAGES_BASE_DIR'], 'test_images/dorset.jpg')
        logo_image = os.path.join(flask_app.config['IMAGES_BASE_DIR'], 'test_images/quru110.png')
        magick_params = [
            '-quality', '75',
            '-dissolve', '50%',
            '-gravity', 'south',
            logo_image,
            disk_image,
            '/tmp/qis_overlay_image.png'
        ]
        self.compare_composite(img_url, magick_params)

    # #2319 Test watermarks, overlays - overlay should not get squished
    def test_overlays_not_squished(self):
        # where 720 is 60% of the original height of cathedral.jpg
        # convert \( images/test_images/cathedral.jpg -crop 100%x60%+0+0 \) \( images/test_images/copyright.png -resize x720 \) -gravity center -quality 75 -composite /tmp/qis_overlay_image.png
        img_url = '/image?src=test_images/cathedral.jpg&bottom=0.6&format=png&quality=75&strip=0&overlay=test_images/copyright.png'
        disk_image = os.path.join(flask_app.config['IMAGES_BASE_DIR'], 'test_images/cathedral.jpg')
        logo_image = os.path.join(flask_app.config['IMAGES_BASE_DIR'], 'test_images/copyright.png')
        magick_params = [
            '(', disk_image, '-crop', '100%x60%+0+0', ')',
            '(', logo_image, '-resize', 'x720', ')',
            '-gravity', 'center',
            '-quality', '75',
            '-composite',
            '/tmp/qis_overlay_image.png'
        ]
        self.compare_convert(img_url, magick_params)

    # #515 An RGB image onto a CMYK image used to mess up the colours of the overlay image and opacity did not work
    @unittest.skipIf(imagemagick_version() <= 675, 'Older ImageMagicks do not correctly set the image gamma')
    def test_overlays_rgb_on_cmyk(self):
        # composite -quality 100 -gravity center \( images/test_images/quru470.png -profile icc/sRGB.icc -profile icc/USWebCoatedSWOP.icc \) \( images/test_images/picture-cmyk.jpg -resize 500 \) /tmp/qis_overlay_image.jpg
        img_url = '/image?src=/test_images/picture-cmyk.jpg&overlay=/test_images/quru470.png&ovopacity=1&format=jpg&quality=100&width=500&strip=0&colorspace=cmyk'
        disk_image = os.path.join(flask_app.config['IMAGES_BASE_DIR'], 'test_images/picture-cmyk.jpg')
        logo_image = os.path.join(flask_app.config['IMAGES_BASE_DIR'], 'test_images/quru470.png')
        rgb_icc = os.path.join(flask_app.config['ICC_BASE_DIR'], 'sRGB.icc')
        cmyk_icc = os.path.join(flask_app.config['ICC_BASE_DIR'], 'USWebCoatedSWOP.icc')
        magick_params = [
            '-quality', '100',
            '-gravity', 'center',
            '(', logo_image, '-profile', rgb_icc, '-profile', cmyk_icc, ')',
            '(', disk_image, '-resize', '500', ')',
            '/tmp/qis_overlay_image.jpg'
        ]
        self.compare_composite(img_url, magick_params)

    # #515 A CMYK image onto RGB should correctly convert the colours of the CMYK to RGB
    @unittest.skipIf(imagemagick_version() <= 675, 'Older ImageMagicks do not correctly set the image gamma')
    def test_overlays_cmyk_on_rgb(self):
        rv = self.app.get('/image?src=/test_images/quru470.png&format=jpg&quality=100&overlay=/test_images/picture-cmyk.jpg&ovsize=1&ovopacity=0.5')
        self.assertEqual(rv.status_code, 200)
        self.assertImageMatch(rv.data, 'cmyk-on-rgb.jpg')

    # Test image templates
    def test_templates(self):
        template = 'Unit test template'
        # Utility to update a template in the database and reset the template manager cache
        def update_db_template(db_obj, update_dict):
            db_obj.template.update(update_dict)
            dm.save_object(db_template)
            im._templates.reset()
        # Create a temporary template to work with
        db_template = ImageTemplate(template, 'Temporary template for unit testing', {})
        db_template = dm.save_object(db_template, refresh=True)
        # Test format - original first
        flask_app.config['IMAGE_FORMAT_DEFAULT'] = ''
        rv = self.app.get('/image?src=test_images/thames.jpg')
        self.assertEqual(rv.status_code, 200)
        self.assertIn('image/jpeg', rv.headers['Content-Type'])
        # Test format from template
        update_db_template(db_template, {'format': 'png'})
        self.assertIn(template, im.get_template_names())
        rv = self.app.get('/image?src=test_images/thames.jpg&tmp='+template)
        self.assertEqual(rv.status_code, 200)
        self.assertIn('image/png', rv.headers['Content-Type'])
        original_len = len(rv.data)
        # Test cropping from template makes it smaller
        update_db_template(db_template, {'top': 0.1, 'left': 0.1, 'bottom': 0.9, 'right': 0.9})
        rv = self.app.get('/image?src=test_images/thames.jpg&tmp='+template)
        self.assertEqual(rv.status_code, 200)
        cropped_len = len(rv.data)
        self.assertLess(cropped_len, original_len)
        # Test stripping the EXIF data makes it smaller again 2
        update_db_template(db_template, {'strip': True})
        rv = self.app.get('/image?src=test_images/thames.jpg&tmp='+template)
        self.assertEqual(rv.status_code, 200)
        stripped_len = len(rv.data)
        self.assertLess(stripped_len, cropped_len)
        # Test resizing it small makes it smaller again 3
        update_db_template(db_template, {'width': 500, 'height': 500})
        rv = self.app.get('/image?src=test_images/thames.jpg&tmp='+template)
        self.assertEqual(rv.status_code, 200)
        resized_len = len(rv.data)
        self.assertLess(resized_len, stripped_len)
        # And that auto-fitting the crop then makes it slightly larger
        update_db_template(db_template, {'crop_fit': True})
        rv = self.app.get('/image?src=test_images/thames.jpg&tmp='+template)
        self.assertEqual(rv.status_code, 200)
        autofit_crop_len = len(rv.data)
        self.assertGreater(autofit_crop_len, resized_len)
        # Test expiry settings - original first
        flask_app.config['IMAGE_EXPIRY_TIME_DEFAULT'] = 99
        rv = self.app.get('/image?src=test_images/thames.jpg&tmp='+template)
        self.assertEqual(rv.headers.get('Expires'), http_date(int(time.time() + 99)))
        # Test expiry settings from template
        update_db_template(db_template, {'expiry_secs': -1})
        rv = self.app.get('/image?src=test_images/thames.jpg&tmp='+template)
        self.assertEqual(rv.headers.get('Expires'), http_date(0))
        # Test attachment settings from template
        update_db_template(db_template, {'attachment': True})
        rv = self.app.get('/image?src=test_images/thames.jpg&tmp='+template)
        self.assertIsNotNone(rv.headers.get('Content-Disposition'))
        self.assertIn('attachment', rv.headers['Content-Disposition'])
        # Test that URL params override the template
        rv = self.app.get('/image?src=test_images/thames.jpg&tmp='+template+'&format=bmp&attach=0')
        self.assertEqual(rv.status_code, 200)
        self.assertIn('image/bmp', rv.headers['Content-Type'])
        self.assertIsNone(rv.headers.get('Content-Disposition'))
        template_bmp_len = len(rv.data)
        rv = self.app.get('/image?src=test_images/thames.jpg&tmp='+template+'&format=bmp&width=600&height=600&attach=0')
        self.assertEqual(rv.status_code, 200)
        self.assertGreater(len(rv.data), template_bmp_len)

    # Test spaces in file names - serving and caching
    def test_filename_spaces(self):
        # Test serving and cache store
        rv = self.app.get('/image?src=test_images/blue%20bells.jpg')
        assert rv.status_code == 200, 'Filename with spaces was not served'
        assert 'image/jpeg' in rv.headers['Content-Type']
        # knowing length requires 'keep original' values in settings
        assert len(rv.data) == 904256
        # Test retrieval from cache
        blue_img = auto_sync_existing_file('test_images/blue bells.jpg', dm, tm)
        blue_attrs = ImageAttrs(blue_img.src, blue_img.id)
        blue_image = cm.get(blue_attrs.get_cache_key())
        assert blue_image is not None, 'Filename with spaces was not retrieved from cache'
        assert len(blue_image) == 904256
        # Test attachment filename
        rv = self.app.get('/original?src=test_images/blue%20bells.jpg&attach=1')
        assert rv.status_code == 200
        assert rv.headers.get('Content-Disposition') is not None
        assert 'attachment' in rv.headers['Content-Disposition']
        assert 'filename="blue bells.jpg"' in rv.headers['Content-Disposition']
        # Test spaces in overlay images
        rv = self.app.get('/image?src=test_images/dorset.jpg&width=500&overlay=test_images/blue%20bells.jpg&ovsize=0.5')
        assert rv.status_code == 200, 'Overlay with spaces was not served'

    # Test reading image profile data
    def test_image_profile_properties(self):
        profile_data = im.get_image_properties('test_images/cathedral.jpg', True)
        assert 'width' in profile_data and 'height' in profile_data
        assert profile_data['width'] == 1600
        assert profile_data['height'] == 1200
        assert 'EXIF' in profile_data
        assert ('Make', 'Nokia') in profile_data['EXIF']
        assert ('ExposureMode', 'Auto Exposure') in profile_data['EXIF']

    # Test ICC colour profiles and colorspace parameter
    def test_icc_profiles(self):
        tempfile = '/tmp/qis_icc_image.jpg'
        # ICC test, compares the size of a generated image with the IM version
        def icc_test(img_url, magick_params, magick_size_diff=0):
            # Generate ICC image with ImageMagick
            assert call_im_convert(magick_params), 'ImageMagick convert failed'
            # Generate the same with the image server
            rv = self.app.get(img_url)
            assert rv.status_code == 200, 'Failed to generate ICC image: ' + rv.data
            assert 'image/jpeg' in rv.headers['Content-Type']
            self.assertImageMatch(rv.data, tempfile)
            try: os.remove(tempfile)
            except: pass
        # See doc/ICC_tests.txt for more information and expected results
        # Test 1 - picture-cmyk.jpg - convert to sRGB with colorspace parameter
        # convert images/test_images/picture-cmyk.jpg -quality 100 -intent perceptual -profile icc/sRGB.icc /tmp/qis_icc_image.jpg
        img_url = '/image?src=test_images/picture-cmyk.jpg&format=jpg&quality=100&strip=0&colorspace=srgb'
        disk_image = os.path.join(flask_app.config['IMAGES_BASE_DIR'], 'test_images/picture-cmyk.jpg')
        disk_rgb = os.path.join(flask_app.config['ICC_BASE_DIR'], 'sRGB.icc')
        magick_params = [
            disk_image,
            '-quality', '100',
            '-intent', 'perceptual',
            '-profile', disk_rgb,
            tempfile
        ]
        icc_test(img_url, magick_params)
        # Test 2 - picture-cmyk.jpg - convert [inbuilt] to CoatedGRACoL2006 to sRGB
        # convert images/test_images/picture-cmyk.jpg -quality 100 -intent relative -black-point-compensation -profile icc/CoatedGRACoL2006.icc -sampling-factor 1x1 -intent perceptual -profile icc/sRGB.icc /tmp/qis_icc_image.jpg
        img_url = "/image?src=test_images/picture-cmyk.jpg&format=jpg&quality=100&strip=0&icc=CoatedGRACoL2006&intent=relative&bpc=1&colorspace=srgb"
        disk_image = os.path.join(flask_app.config['IMAGES_BASE_DIR'], 'test_images/picture-cmyk.jpg')
        disk_rgb = os.path.join(flask_app.config['ICC_BASE_DIR'], 'sRGB.icc')
        disk_cmyk = os.path.join(flask_app.config['ICC_BASE_DIR'], 'CoatedGRACoL2006.icc')
        magick_params = [
            disk_image,
            '-quality', '100',
            '-intent', 'relative',
            '-black-point-compensation',
            '-profile', disk_cmyk,
            '-sampling-factor', '1x1',
            '-intent', 'perceptual',
            '-profile', disk_rgb,
            tempfile
        ]
        icc_test(img_url, magick_params)
        # Test 3 - dorset.jpg - convert to CMYK with UncoatedFOGRA29
        # convert images/test_images/dorset.jpg -quality 100 -profile icc/sRGB.icc -intent relative -black-point-compensation -profile icc/UncoatedFOGRA29.icc -sampling-factor 1x1 /tmp/qis_icc_image.jpg
        img_url = "/image?src=test_images/dorset.jpg&format=jpg&quality=100&strip=0&icc=UncoatedFOGRA29&intent=relative&bpc=1"
        disk_image = os.path.join(flask_app.config['IMAGES_BASE_DIR'], 'test_images/dorset.jpg')
        disk_rgb = os.path.join(flask_app.config['ICC_BASE_DIR'], 'sRGB.icc')
        disk_cmyk = os.path.join(flask_app.config['ICC_BASE_DIR'], 'UncoatedFOGRA29.icc')
        magick_params = [
            disk_image,
            '-quality', '100',
            '-profile', disk_rgb,
            '-intent', 'relative',
            '-black-point-compensation',
            '-profile', disk_cmyk,
            '-sampling-factor', '1x1',
            tempfile
        ]
        icc_test(img_url, magick_params)
        # Test 4 - dorset.jpg - convert to GRAY
        # convert images/test_images/dorset.jpg -quality 100 -profile icc/sRGB.icc -intent perceptual -profile icc/Greyscale.icm -sampling-factor 1x1 /tmp/qis_icc_image.jpg
        img_url = "/image?src=test_images/dorset.jpg&format=jpg&quality=100&strip=0&icc=Greyscale&intent=perceptual"
        disk_image = os.path.join(flask_app.config['IMAGES_BASE_DIR'], 'test_images/dorset.jpg')
        disk_rgb = os.path.join(flask_app.config['ICC_BASE_DIR'], 'sRGB.icc')
        disk_gray = os.path.join(flask_app.config['ICC_BASE_DIR'], 'Greyscale.icm')
        magick_params = [
            disk_image,
            '-quality', '100',
            '-profile', disk_rgb,
            '-intent', 'perceptual',
            '-profile', disk_gray,
            '-sampling-factor', '1x1',
            tempfile
        ]
        icc_test(img_url, magick_params)

    # Test the original URL won't serve up non-image files
    def test_original_serving_bad_files(self):
        tempfile = get_abs_path('php.ini')
        try:
            # Create a php.ini
            with open(tempfile, 'w') as tfile:
                tfile.write('UNIT TEST! This is my php.ini file containing interesting info.')
            # Test we can't now serve that up
            rv = self.app.get('/original?src=php.ini')
            self.assertEqual(rv.status_code, 415)
            self.assertIn('not a supported image', rv.data)
        finally:
            os.remove(tempfile)

    # Image management database tests
    def test_db_auto_population(self):
        folder_path = 'test_images'
        image_path = folder_path + '/cathedral.jpg'
        i = dm.get_image(src=image_path)
        if i: dm.delete_image(i, True)
        # Check db auto-populates from image URL
        rv = self.app.get('/image?src=' + image_path)
        assert rv.status_code == 200
        # Test folder now exists
        f = dm.get_folder(folder_path=folder_path)
        assert f is not None
        assert f.path == '/'+folder_path
        # Test image record now exists and has correct folder
        i = dm.get_image(src=image_path)
        assert i is not None
        assert i.src == image_path
        assert i.folder.id == f.id
        assert i.width == 1600
        assert i.height == 1200
        # Reset database for i
        dm.delete_image(i, True)
        assert dm.get_image(src=image_path) is None
        # Check db auto-populates from details API
        rv = self.app.get('/api/details?src=' + image_path)
        assert rv.status_code == 200
        i = dm.get_image(src=image_path, load_history=True)
        assert i is not None and i.width == 1600 and i.height == 1200, 'db has '+str(i)
        # Image history should be written for this one
        assert len(i.history) == 1
        assert i.history[0].action == ImageHistory.ACTION_CREATED
        # Reset
        dm.delete_image(i, True)
        assert dm.get_image(src=image_path) is None
        # Check db auto-populates from original URL
        rv = self.app.get('/original?src=' + image_path)
        assert rv.status_code == 200
        i = dm.get_image(src=image_path)
        assert i is not None and i.width == 1600 and i.height == 1200, 'db has '+str(i)
        # Reset
        dm.delete_image(i, True)
        assert dm.get_image(src=image_path) is None
        # Log in
        self.login('admin', 'admin')
        # Check db auto-populates from details page
        rv = self.app.get('/details/?src=' + image_path)
        assert rv.status_code == 200, 'Details page returned status ' + str(rv.status_code)
        i = dm.get_image(src=image_path)
        assert i is not None and i.width == 1600 and i.height == 1200, 'db has '+str(i)
        # Reset
        dm.delete_image(i, True)
        assert dm.get_image(src=image_path) is None
        # Check db auto-populates from an image upload
        temp_file = '/tmp/qis_uploadfile.jpg'
        image_path = 'test_images/tmp_qis_uploadfile.jpg'
        try:
            i = dm.get_image(src=image_path)
            assert i is None
            # Create image to upload, upload it
            src_file = get_abs_path('test_images/cathedral.jpg')
            shutil.copy(src_file, temp_file)
            rv = self.file_upload(self.app, temp_file, 'test_images')
            self.assertEqual(rv.status_code, 200)
            i = dm.get_image(src=image_path, load_history=True)
            assert i is not None and i.width == 1600 and i.height == 1200, 'after upload, db has '+str(i)
            uploaded_id = i.id
            # Check image history
            assert len(i.history) == 1
            assert i.history[0].action == ImageHistory.ACTION_CREATED
            assert i.history[0].user is not None
            assert i.history[0].user.username == 'admin'
            # Get an image and ensure it adds a cache entry for it
            rv = self.app.get('/image?src=' + image_path)
            assert rv.status_code == 200
            cache_entries = cm.search(searchfield1__eq=uploaded_id)
            assert len(cache_entries) > 0
            # Check db re-populates from a replacement image upload
            src_file = get_abs_path('test_images/dorset.jpg')
            shutil.copy(src_file, temp_file)
            rv = self.file_upload(self.app, temp_file, 'test_images')
            self.assertEqual(rv.status_code, 200)
            i = dm.get_image(src=image_path, load_history=True)
            assert i is not None and i.id == uploaded_id, 'db returned different record after re-upload: '+str(i)
            assert i.width == 1200 and i.height == 1600, 'after re-upload, db has '+str(i)
            # Check image history
            assert len(i.history) == 2
            assert i.history[1].action == ImageHistory.ACTION_REPLACED
            # Check that the cache was cleared too
            cache_entries = cm.search(searchfield1__eq=uploaded_id)
            assert len(cache_entries) == 0
        finally:
            # Delete temp file and uploaded file
            if os.path.exists(temp_file): os.remove(temp_file)
            delete_file(image_path)
        # Check db auto-populates for the now-deleted uploaded file
        im.reset_image(ImageAttrs(image_path))  # Anything to trigger auto-populate
        i = dm.get_image(src=image_path, load_history=True)
        assert i is not None
        assert i.status == Image.STATUS_DELETED
        assert len(i.history) == 3
        assert i.history[2].action == ImageHistory.ACTION_DELETED
        # Clean up
        dm.delete_image(i, True)

#    # A basic test to look for obvious memory leaks
#    def test_memory_leaks(self):
#        import gc
#        gc.collect()
#        rv = self.app.get('/image?src=test_images/cathedral.jpg&width=500&flip=v&cache=0')
#        assert rv.status_code == 200
#        rv = self.app.get('/image?src=test_images/cathedral.jpg&width=500&flip=v&cache=1')
#        assert rv.status_code == 200
#        rv = self.app.get('/original?src=test_images/cathedral.jpg')
#        assert rv.status_code == 200
#        rv = self.app.get('/image?src=test_images/multipage.tif&format=png&width=500&strip=1&page=2')
#        assert rv.status_code == 200
#        rv = self.app.get('/image?src=test_images/multipage.tif&format=png&width=500&strip=1&page=3')
#        assert rv.status_code == 200
#        gc.collect()
#        unreach = gc.collect()
#        assert unreach == 0, str(unreach) + ' unreachable'

    # File uploads
    def test_file_upload(self):
        self.login('admin', 'admin')
        # Copy a test file to upload
        src_file = get_abs_path('test_images/cathedral.jpg')
        dst_file = '/tmp/qis_uploadfile.jpg'
        shutil.copy(src_file, dst_file)
        try:
            # Upload
            rv = self.file_upload(self.app, dst_file, 'test_images')
            self.assertEqual(rv.status_code, 200)
            obj = json.loads(rv.data)['data']
            self.assertEqual(len(obj), 1)
            self.assertIn('/tmp/qis_uploadfile.jpg', obj)
            imgdata = obj['/tmp/qis_uploadfile.jpg']
            self.assertEqual(imgdata['src'], 'test_images/tmp_qis_uploadfile.jpg')
            self.assertGreater(imgdata['id'], 0)
            # Make sure it works
            rv = self.app.get('/image?src=test_images/tmp_qis_uploadfile.jpg')
            self.assertEqual(rv.status_code, 200)
        finally:
            # Remove the test files
            os.remove(dst_file)
            delete_file('test_images/tmp_qis_uploadfile.jpg')
        # Remove the data too
        db_img = dm.get_image(src='test_images/tmp_qis_uploadfile.jpg')
        assert db_img is not None, 'Upload did not create image data'
        dm.delete_image(db_img, True)

    # File uploads
    def test_file_upload_multi(self):
        self.login('admin', 'admin')
        # Copy test files to upload
        src_file = get_abs_path('test_images/cathedral.jpg')
        dst_file1 = '/tmp/qis_uploadfile1.jpg'
        dst_file2 = '/tmp/qis_uploadfile2.jpg'
        shutil.copy(src_file, dst_file1)
        shutil.copy(src_file, dst_file2)
        try:
            # Test both files success
            with open(dst_file1) as infile1:
                with open(dst_file2) as infile2:
                    rv = self.app.post('/api/upload', data={
                        'files': [infile1, infile2],
                        'path': 'test_images',
                        'overwrite': '1'
                    })
            self.assertEqual(rv.status_code, 200)
            obj = json.loads(rv.data)['data']
            self.assertEqual(len(obj), 2)
            imgdata = obj['/tmp/qis_uploadfile1.jpg']
            self.assertEqual(imgdata['src'], 'test_images/tmp_qis_uploadfile1.jpg')
            self.assertGreater(imgdata['id'], 0)
            imgdata = obj['/tmp/qis_uploadfile2.jpg']
            self.assertEqual(imgdata['src'], 'test_images/tmp_qis_uploadfile2.jpg')
            self.assertGreater(imgdata['id'], 0)
            # Test 1 file success, 1 file failure
            delete_file('test_images/tmp_qis_uploadfile1.jpg')
            with open(dst_file1) as infile1:
                with open(dst_file2) as infile2:
                    rv = self.app.post('/api/upload', data={
                        'files': [infile1, infile2],
                        'path': 'test_images',
                        'overwrite': '0'  # This will break now on dst_file2
                    })
            self.assertEqual(rv.status_code, API_CODES.ALREADY_EXISTS)
            obj = json.loads(rv.data)
            self.assertEqual(obj['status'], API_CODES.ALREADY_EXISTS)
            obj = obj['data']
            self.assertEqual(len(obj), 2)
            # First entry should be image info
            imgdata = obj['/tmp/qis_uploadfile1.jpg']
            self.assertEqual(imgdata['src'], 'test_images/tmp_qis_uploadfile1.jpg')
            self.assertGreater(imgdata['id'], 0)
            # Second entry should be error info
            imgdata = obj['/tmp/qis_uploadfile2.jpg']
            self.assertNotIn('id', imgdata)
            self.assertIn('error', imgdata)
            self.assertEqual(imgdata['error']['status'], API_CODES.ALREADY_EXISTS)
            self.assertIn('already exists', imgdata['error']['message'])
        finally:
            # Remove the test files
            for f in [dst_file1, dst_file2]:
                os.remove(f)
            delete_file('test_images/tmp_qis_uploadfile1.jpg')
            delete_file('test_images/tmp_qis_uploadfile2.jpg')
        # Remove the data too
        db_img = dm.get_image(src='test_images/tmp_qis_uploadfile1.jpg')
        dm.delete_image(db_img, True)
        db_img = dm.get_image(src='test_images/tmp_qis_uploadfile2.jpg')
        dm.delete_image(db_img, True)

    # File uploads
    def test_file_upload_unicode(self):
        self.login('admin', 'admin')
        # Copy a test file to upload
        src_file = get_abs_path('test_images/cathedral.jpg')
        dst_file = u'/tmp/qis uplo\xe4d f\xefle.jpg'
        shutil.copy(src_file, dst_file)
        try:
            # Upload
            rv = self.file_upload(self.app, dst_file, 'test_images')
            self.assertEqual(rv.status_code, 200)
            obj = json.loads(rv.data)['data']
            self.assertEqual(len(obj), 1)
            self.assertIn(u'/tmp/qis uplo\xe4d f\xefle.jpg', obj)
            imgdata = obj[u'/tmp/qis uplo\xe4d f\xefle.jpg']
            self.assertEqual(imgdata['src'], u'test_images/tmp_qis uplo\xe4d f\xefle.jpg')
            self.assertGreater(imgdata['id'], 0)
            # Make sure it works
            rv = self.app.get(u'/image?src=test_images/tmp_qis uplo\xe4d f\xefle.jpg')
            self.assertEqual(rv.status_code, 200)
        finally:
            # Remove the test files
            os.remove(dst_file)
            delete_file(u'test_images/tmp_qis uplo\xe4d f\xefle.jpg')
        # Remove the data too
        db_img = dm.get_image(src=u'test_images/tmp_qis uplo\xe4d f\xefle.jpg')
        assert db_img is not None, 'Upload did not create image data'
        dm.delete_image(db_img, True)

    # File uploads expected failures
    def test_bad_file_uploads(self):
        # Should fail if not logged in
        rv = self.app.post('/api/upload', data={
            'files': None,
            'path': 'test_images',
            'overwrite': '1'
        })
        self.assertEqual(rv.status_code, 401)
        self.login('admin', 'admin')
        # Non-image file upload should fail (1)
        rv = self.file_upload(self.app, '/etc/hosts', 'test_images')
        self.assertEqual(rv.status_code, 400)
        # Non-image file upload should fail (2)
        src_file = get_abs_path('test_images/cathedral.jpg')
        dst_file = '/tmp/qis_uploadfile.doc'
        shutil.copy(src_file, dst_file)
        try:
            rv = self.file_upload(self.app, dst_file, 'test_images')
            self.assertEqual(rv.status_code, 415)
        finally:
            if os.path.exists(dst_file):
                os.remove(dst_file)
        # Too large a file should fail
        src_file = get_abs_path('test_images/cathedral.jpg')
        dst_file = '/tmp/qis_uploadfile.jpg'
        shutil.copy(src_file, dst_file)
        old_MAX_CONTENT_LENGTH = flask_app.config['MAX_CONTENT_LENGTH']
        try:
            flask_app.config['MAX_CONTENT_LENGTH'] = 100
            rv = self.file_upload(self.app, dst_file, 'test_images')
            self.assertEqual(rv.status_code, 413)
        finally:
            flask_app.config['MAX_CONTENT_LENGTH'] = old_MAX_CONTENT_LENGTH
            if os.path.exists(dst_file):
                os.remove(dst_file)

    # Test unicode characters in filenames, especially dashes!
    def test_unicode_filenames(self):
        temp_dir = u'\u00e2 te\u00dft \u2014 of \u00e7har\u0292'
        temp_file = os.path.join(temp_dir, temp_dir + '.jpg')
        try:
            with flask_app.test_request_context():
                image_url = internal_url_for('image', src=temp_file)
                original_url = internal_url_for('original', src=temp_file)
                overlayed_image_url = internal_url_for('image', src='test_images/cathedral.jpg', width=500, overlay_src=temp_file, overlay_size=0.5)
                list_url = internal_url_for('browse', path=temp_dir)
                details_url = internal_url_for('details', src=temp_file)
                fp_admin_url = internal_url_for('admin.folder_permissions', path=temp_dir)
                fp_trace_url = internal_url_for('admin.trace_permissions', path=temp_dir)

            # Create test folder and file
            make_dirs(temp_dir)
            copy_file('test_images/thames.jpg', temp_file)
            # Test plain image views
            rv = self.app.get(image_url)
            assert rv.status_code == 200, rv.data
            rv = self.app.get(original_url)
            assert rv.status_code == 200, rv.data
            # Test image with a unicode overlay name
            rv = self.app.get(overlayed_image_url)
            assert rv.status_code == 200, rv.data
            # Test directory listing
            self.login('admin', 'admin')
            rv = self.app.get(list_url)
            assert rv.status_code == 200, rv.data
            assert 'class="error' not in rv.data, rv.data
            # Test viewing details
            rv = self.app.get(details_url)
            assert rv.status_code == 200, rv.data
            assert 'class="error' not in rv.data, rv.data
            # Test folder permission admin
            rv = self.app.get(fp_admin_url)
            assert rv.status_code == 200, rv.data
            assert 'class="error' not in rv.data, rv.data
            # Test permissions tracing
            rv = self.app.get(fp_trace_url)
            assert rv.status_code == 200, rv.data
            assert 'class="error' not in rv.data, rv.data
        finally:
            delete_dir(temp_dir, recursive=True)

    # Test that there are no database accesses under optimal conditions
    def test_db_accesses(self):
        test_image = 'test_images/cathedral.jpg'
        sql_info = { 'count': 0, 'last': '' }
        # Install an SQL event listener
        def on_sql(sql):
            sql_info['count'] += 1
            sql_info['last'] = sql
        dm._add_sql_listener(on_sql)
        # Check that the listener works
        dm.get_group(Group.ID_PUBLIC)
        assert sql_info['count'] == 1
        # Clear out the image caches and permissions caches
        im.reset_image(ImageAttrs(test_image))
        delete_image_ids()
        pm.reset()
        # Viewing an image will trigger SQL for the image record and folder permissions reads
        rv = self.app.get('/image?src=' + test_image)
        assert rv.status_code == 200
        last_sql_count = sql_info['count']
        assert last_sql_count > 1
        # Viewing it again should use cached data with no SQL
        rv = self.app.get('/image?src=' + test_image)
        assert rv.status_code == 200
        assert sql_info['count'] == last_sql_count, 'Unexpected SQL: ' + sql_info['last']
        # Viewing a smaller version of the same thing
        rv = self.app.get('/image?src=' + test_image + '&width=200')
        assert rv.status_code == 200
        # We expect SQL:
        # 1) Cache miss looking for an exact cached version (issues a delete)
        # 2) Cache search looking for a base image to resize (issues a select)
        # 3) Cache addition of the resized version (issues an insert)
        EXPECT_SQL = 3
        assert sql_info['count'] == last_sql_count + EXPECT_SQL
        last_sql_count = sql_info['count']
        # Viewing that again should use cached data with no SQL
        rv = self.app.get('/image?src=' + test_image + '&width=200')
        assert rv.status_code == 200
        assert sql_info['count'] == last_sql_count, 'Unexpected SQL: ' + sql_info['last']

    # Test folder permission hierarchy / inheritance
    def test_folder_permissions_hierarchy(self):
        tempfile = '/rootfile.jpg'
        try:
            # Reset the default public permission to None
            set_default_public_permission(FolderPermission.ACCESS_NONE)
            # test_images should not be viewable
            rv = self.app.get('/image?src=test_images/cathedral.jpg')
            assert rv.status_code == API_CODES.UNAUTHORISED
            # Set a user's group to allow view for root folder
            setup_user_account('kryten', 'none')
            db_group = dm.get_group(groupname='Red Dwarf')
            db_folder = dm.get_folder(folder_path='')
            dm.save_object(FolderPermission(db_folder, db_group, FolderPermission.ACCESS_VIEW))
            pm.reset()
            # Log in, test_images should be viewable now
            self.login('kryten', 'kryten')
            rv = self.app.get('/image?src=test_images/cathedral.jpg')
            assert rv.status_code == 200
            # But download should be denied
            rv = self.app.get('/original?src=test_images/cathedral.jpg')
            assert rv.status_code == API_CODES.UNAUTHORISED
            # Update test group permission to allow download for test_images folder
            db_folder = dm.get_folder(folder_path='test_images')
            dm.save_object(FolderPermission(db_folder, db_group, FolderPermission.ACCESS_DOWNLOAD))
            pm.reset()
            # Download should be denied for root, but now allowed for test_images
            copy_file('test_images/cathedral.jpg', tempfile)
            rv = self.app.get('/original?src=' + tempfile)
            assert rv.status_code == API_CODES.UNAUTHORISED
            rv = self.app.get('/original?src=test_images/cathedral.jpg')
            assert rv.status_code == 200
            # For theoretical new sub-folders, /newfolder should now allow view
            # and /test_images/newfolder should allow download. This test is
            # for the upload page, which has to create - e.g. the daily uploads
            # folder - and so needs to calculate the permissions in advance.
            with self.app as this_session:
                this_session.get('/')
                assert pm.calculate_folder_permissions('/newfolder',
                    get_session_user(), folder_must_exist=False) == FolderPermission.ACCESS_VIEW
                assert pm.calculate_folder_permissions('/test_images/newfolder',
                    get_session_user(), folder_must_exist=False) == FolderPermission.ACCESS_DOWNLOAD
            # Log out, test_image should not be viewable again
            self.logout()
            rv = self.app.get('/image?src=test_images/cathedral.jpg')
            assert rv.status_code == API_CODES.UNAUTHORISED
            rv = self.app.get('/original?src=test_images/cathedral.jpg')
            assert rv.status_code == API_CODES.UNAUTHORISED
            # Set the default public permission to View
            set_default_public_permission(FolderPermission.ACCESS_VIEW)
            # test_image should be viewable now
            rv = self.app.get('/image?src=test_images/cathedral.jpg')
            assert rv.status_code == 200
        finally:
            delete_file(tempfile)
            set_default_public_permission(FolderPermission.ACCESS_DOWNLOAD)

    # Test image and page access (folder permissions)
    def test_folder_permissions(self):
        temp_file = '/tmp/qis_uploadfile.jpg'
        temp_image_path = 'test_images/tmp_qis_uploadfile.jpg'
        try:
            # 1 Folder browse page requires view permission
            # 2 Image details page requires view permission
            # 3 Image view requires view permission
            # 4 Image download requires download permission
            # 5 Image edit page required edit permission
            # 6 Image upload requires upload permission
            def test_pages(expect_pass):
                rv = self.app.get('/list/') #1
                assert rv.status_code == 200
                assert ('test_images</a>' in rv.data) if expect_pass[0] else ('permission is required' in rv.data)
                rv = self.app.get('/details/?src=test_images/cathedral.jpg') #2
                assert rv.status_code == 200
                assert ('Image width' in rv.data) if expect_pass[1] else ('permission is required' in rv.data)
                rv = self.app.get('/image?src=test_images/cathedral.jpg') #3
                assert (rv.status_code == 200) if expect_pass[2] else (rv.status_code == 403)
                rv = self.app.get('/original?src=test_images/cathedral.jpg') #4
                assert (rv.status_code == 200) if expect_pass[3] else (rv.status_code == 403)
                rv = self.app.get('/edit/?src=test_images/cathedral.jpg') #5
                assert rv.status_code == 200
                assert ('Title:' in rv.data) if expect_pass[4] else ('permission is required' in rv.data)
                rv = self.file_upload(self.app, temp_file, 'test_images') #6
                assert rv.status_code == 200 if expect_pass[5] else rv.status_code != 200
            # Create temp file for uploads
            src_file = get_abs_path('test_images/cathedral.jpg')
            shutil.copy(src_file, temp_file)
            # Reset the default public permission to None
            set_default_public_permission(FolderPermission.ACCESS_NONE)
            # Create test user with no permission overrides, log in
            setup_user_account('kryten', 'none')
            self.login('kryten', 'kryten')
            db_group = dm.get_group(groupname='Red Dwarf')
            db_folder = dm.get_folder(folder_path='')
            db_test_folder = dm.get_folder(folder_path='test_images')
            # Run numbered tests - first with no permission
            fp = FolderPermission(db_folder, db_group, FolderPermission.ACCESS_NONE)
            fp = dm.save_object(fp, refresh=True)
            pm.reset()
            test_pages((False, False, False, False, False, False))
            # Also test permission tracing (ATPT)
            with self.app as this_session:
                this_session.get('/')
                ptrace = pm._trace_folder_permissions(db_test_folder, get_session_user(), check_consistency=True)
                assert ptrace['access'] == FolderPermission.ACCESS_NONE, 'Trace is ' + _trace_to_str(ptrace)
            # With view permission
            fp.access = FolderPermission.ACCESS_VIEW
            dm.save_object(fp)
            pm.reset()
            test_pages((True, True, True, False, False, False))
            # ATPT
            with self.app as this_session:
                this_session.get('/')
                ptrace = pm._trace_folder_permissions(db_test_folder, get_session_user(), check_consistency=True)
                assert ptrace['access'] == FolderPermission.ACCESS_VIEW, 'Trace is ' + _trace_to_str(ptrace)
            # With download permission
            fp.access = FolderPermission.ACCESS_DOWNLOAD
            dm.save_object(fp)
            pm.reset()
            test_pages((True, True, True, True, False, False))
            # ATPT
            with self.app as this_session:
                this_session.get('/')
                ptrace = pm._trace_folder_permissions(db_test_folder, get_session_user(), check_consistency=True)
                assert ptrace['access'] == FolderPermission.ACCESS_DOWNLOAD, 'Trace is ' + _trace_to_str(ptrace)
            # With edit permission
            fp.access = FolderPermission.ACCESS_EDIT
            dm.save_object(fp)
            pm.reset()
            test_pages((True, True, True, True, True, False))
            # ATPT
            with self.app as this_session:
                this_session.get('/')
                ptrace = pm._trace_folder_permissions(db_test_folder, get_session_user(), check_consistency=True)
                assert ptrace['access'] == FolderPermission.ACCESS_EDIT, 'Trace is ' + _trace_to_str(ptrace)
            # With upload permission
            fp.access = FolderPermission.ACCESS_UPLOAD
            dm.save_object(fp)
            pm.reset()
            test_pages((True, True, True, True, True, True))
            # ATPT
            with self.app as this_session:
                this_session.get('/')
                ptrace = pm._trace_folder_permissions(db_test_folder, get_session_user(), check_consistency=True)
                assert ptrace['access'] == FolderPermission.ACCESS_UPLOAD, 'Trace is ' + _trace_to_str(ptrace)
            # Check the permissions trace updates when admin permission is granted
            setup_user_account('kryten', 'admin_files')
            self.login('kryten', 'kryten')
            with self.app as this_session:
                this_session.get('/')
                ptrace = pm._trace_folder_permissions(db_test_folder, get_session_user(), check_consistency=True)
                assert ptrace['access'] == FolderPermission.ACCESS_ALL, 'Trace is ' + _trace_to_str(ptrace)
        finally:
            # Delete temp file and uploaded file
            if os.path.exists(temp_file): os.remove(temp_file)
            delete_file(temp_image_path)
            set_default_public_permission(FolderPermission.ACCESS_DOWNLOAD)

    # Test that overlay obeys the permissions rules
    def test_overlay_permissions(self):
        ov_folder = 'test_overlays/'
        ov_path = ov_folder + 'overlay.png'
        try:
            # Create an overlay folder and image
            make_dirs(ov_folder)
            copy_file('test_images/quru110.png', ov_path)
            # Set the folder permissions to deny view on overlay folder
            db_ov_folder = auto_sync_folder(ov_folder, dm, tm, False)
            db_group = dm.get_group(Group.ID_PUBLIC)
            dm.save_object(FolderPermission(db_ov_folder, db_group, FolderPermission.ACCESS_NONE))
            # Check we can view our test image and NOT the overlay image
            rv = self.app.get('/image?src=test_images/cathedral.jpg')
            assert rv.status_code == 200
            rv = self.app.get('/image?src=' + ov_path)
            assert rv.status_code == 403
            # Now see if we can view the overlay inside the test image (hopefully not)
            rv = self.app.get('/image?src=test_images/cathedral.jpg&overlay=' + ov_path)
            assert rv.status_code == 403
        finally:
            delete_dir(ov_folder, True)

    # Test that the browser cache expiry headers work
    def test_caching_expiry_settings(self):
        # This should work with both 'image' and 'original'
        for api in ['image', 'original']:
            img_url = '/' + api + '?src=test_images/dorset.jpg&width=800'
            flask_app.config['IMAGE_EXPIRY_TIME_DEFAULT'] = -1
            img = self.app.get(img_url)
            assert img.headers.get('Expires') == http_date(0)
            assert img.headers.get('Cache-Control') == 'no-cache, public'
            flask_app.config['IMAGE_EXPIRY_TIME_DEFAULT'] = 0
            img = self.app.get(img_url)
            assert img.headers.get('Expires') is None
            assert img.headers.get('Cache-Control') is None
            flask_app.config['IMAGE_EXPIRY_TIME_DEFAULT'] = 60
            img = self.app.get(img_url)
            assert img.headers.get('Expires') == http_date(int(time.time() + 60))
            assert img.headers.get('Cache-Control') == 'public, max-age=60'

    # Test that the browser cache validation headers work
    def test_etags(self):
        # Run this with a normal cache expiry time
        flask_app.config['IMAGE_EXPIRY_TIME_DEFAULT'] = 604800
        # Setup
        img_url = '/image?src=test_images/dorset.jpg&width=440&angle=90&top=0.2&tile=3:4'
        rv = self.app.get(img_url)
        assert rv.headers['X-From-Cache'] == 'False'
        assert rv.headers.get('ETag') is not None
        etag = rv.headers.get('ETag')
        # Etag should stay the same for the same cached image
        rv = self.app.get(img_url)
        assert rv.headers['X-From-Cache'] == 'True'
        assert rv.headers.get('ETag') == etag
        # Etag should be updated when the image is re-generated
        im.reset_image(ImageAttrs('test_images/dorset.jpg'))
        rv = self.app.get(img_url)
        assert rv.headers['X-From-Cache'] == 'False'
        assert rv.headers.get('ETag') is not None
        new_etag = rv.headers.get('ETag')
        assert new_etag != etag
        # Etag should stay the same for the same cached image
        rv = self.app.get(img_url)
        assert rv.headers['X-From-Cache'] == 'True'
        assert rv.headers.get('ETag') == new_etag

    # Test that browser caching still works when server side caching is off
    def test_no_server_caching_etags(self):
        # Run this with a normal cache expiry time
        flask_app.config['IMAGE_EXPIRY_TIME_DEFAULT'] = 604800
        # Setup
        setup_user_account('kryten', 'none')
        self.login('kryten', 'kryten')  # Login to allow cache=0
        img_url = '/image?src=test_images/dorset.jpg&width=250&cache=0'
        rv = self.app.get(img_url)
        assert rv.headers['X-From-Cache'] == 'False'
        assert rv.headers.get('ETag') is not None
        assert rv.headers.get('Expires') == http_date(int(time.time() + 604800))
        assert rv.headers.get('Cache-Control') == 'public, max-age=604800'
        etag = rv.headers.get('ETag')
        # Etag should stay the same for the same re-generated image
        rv = self.app.get(img_url)
        assert rv.headers['X-From-Cache'] == 'False'
        assert rv.headers.get('Expires') == http_date(int(time.time() + 604800))
        assert rv.headers.get('Cache-Control') == 'public, max-age=604800'
        assert rv.headers.get('ETag') == etag

    # Test that etags are removed when client side caching is off
    def test_no_client_caching_etags(self):
        flask_app.config['IMAGE_EXPIRY_TIME_DEFAULT'] = -1
        for api in ['image', 'original']:
            img_url = '/' + api + '?src=test_images/dorset.jpg'
            img = self.app.get(img_url)
            assert img.headers.get('ETag') is None

    # Test that ETags are all different for different images with the
    # same parameters and for the same images with different parameters
    def test_etag_collisions(self):
        url_list = [
            '/image?src=test_images/dorset.jpg',
            '/image?src=test_images/cathedral.jpg',
            '/image?src=test_images/blue bells.jpg',
            '/image?src=test_images/quru470.png',
        ]
        url_list2 = []
        for url in url_list:
            url_list2.append(url)
            url_list2.append(url + '&page=2')
            url_list2.append(url + '&page=2&width=200')
            url_list2.append(url + '&page=2&width=200&flip=h')
            url_list2.append(url + '&width=200&height=200')
            url_list2.append(url + '&width=200&height=200&fill=red')
        etags_list = []
        for url in url_list2:
            rv = self.app.get(url)
            assert rv.status_code == 200
            assert rv.headers.get('ETag') is not None
            etags_list.append(rv.headers['ETag'])
        # There should be no dupes
        assert len(etags_list) == len(set(etags_list))

    # Test that clients with an up-to-date cached image don't have to download it again
    def test_304_Not_Modified(self):
        # Run this with a normal cache expiry time
        flask_app.config['IMAGE_EXPIRY_TIME_DEFAULT'] = 604800
        # This should work with both 'image' and 'original'
        for api in ['image', 'original']:
            # Setup
            img_url = '/' + api + '?src=test_images/dorset.jpg&width=440&angle=90&top=0.2&tile=3:4'
            rv = self.app.get(img_url)
            self.assertEqual(rv.status_code, 200)
            etag = rv.headers.get('ETag')
            # Client sending an Etag should get a 304 Not Modified if the Etag is still valid
            rv = self.app.get(img_url, headers={
                'If-None-Match': etag
            })
            self.assertEqual(rv.status_code, 304)
            # http://stackoverflow.com/a/4393499/1671320
            # http://www.w3.org/Protocols/rfc2616/rfc2616-sec10.html#sec10.3.5
            self.assertEqual(rv.headers.get('ETag'), etag)
            self.assertIsNotNone(rv.headers.get('Date'))
            self.assertIn(
                rv.headers.get('Expires'), [
                    http_date(int(time.time() + 604800 - 1)),  # If time() has wrapped to the next second
                    http_date(int(time.time() + 604800))       # Expected
                ]
            )
            self.assertEqual(rv.headers.get('Cache-Control'), 'public, max-age=604800')
            # Flask bug? Content type gets here but is correctly absent outside of unit tests
            # self.assertIsNone(rv.headers.get('Content-Type'))
            self.assertIsNone(rv.headers.get('Content-Length'))
            self.assertIsNone(rv.headers.get('X-From-Cache'))
            self.assertIsNone(rv.headers.get('Content-Disposition'))
            self.assertEqual(rv.data, '')
            # Now reset the image
            if api == 'image':
                im.reset_image(ImageAttrs('test_images/dorset.jpg'))
            else:
                os.utime(get_abs_path('test_images/dorset.jpg'), None)  # Touch
            # Client should get a new image and Etag when the old one is no longer valid
            rv = self.app.get(img_url, headers={
                'If-None-Match': etag
            })
            self.assertEqual(rv.status_code, 200)
            self.assertNotEqual(rv.headers.get('ETag'), etag)
            self.assertGreater(len(rv.data), 0)

    # #2668 Make sure things work properly behind a reverse proxy / load balancer
    def test_proxy_server(self):
        from imageserver.flask_ext import add_proxy_server_support
        # Set standard settings
        flask_app.config['PROXY_SERVERS'] = 0
        flask_app.config['INTERNAL_BROWSING_SSL'] = True
        flask_app.config['SESSION_COOKIE_SECURE'] = True
        # As standard, expect the X-Forwarded-For and X-Forwarded-Proto headers to be ignored
        rv = self.app.get('/login/', headers={'X-Forwarded-Proto': 'https'})
        # Should be redirecting us to HTTPS
        self.assertEqual(rv.status_code, 302)
        self.assertIn('https://', rv.data)
        # Should log localhost as the IP
        with mock.patch('imageserver.flask_app.logger.error') as mocklog:
            self.app.get(
                '/image?src=../../../notallowed',
                headers={'X-Forwarded-For': '1.2.3.4'},
                environ_base={'REMOTE_ADDR': '127.0.0.1'}
            )
            mocklog.assert_called_once_with(mock.ANY)
            self.assertIn(u'IP 127.0.0.1', mocklog.call_args[0][0])
        # With proxy support enabled, expect the headers to be respected
        flask_app.config['PROXY_SERVERS'] = 1
        add_proxy_server_support(flask_app, flask_app.config['PROXY_SERVERS'])
        rv = self.app.get('/login/', headers={'X-Forwarded-Proto': 'https'})
        # Should now just serve the login page
        self.assertEqual(rv.status_code, 200)
        # Should now log 1.2.3.4 as the IP
        with mock.patch('imageserver.flask_app.logger.error') as mocklog:
            self.app.get(
                '/image?src=../../../notallowed',
                headers={'X-Forwarded-For': '1.2.3.4'},
                environ_base={'REMOTE_ADDR': '127.0.0.1'}
            )
            mocklog.assert_called_once_with(mock.ANY)
            self.assertIn(u'IP 1.2.3.4', mocklog.call_args[0][0])


class ImageServerCacheTests(BaseTestCase):
    # Test basic cache
    def test_cache_engine_raw(self):
        ret = cm.raw_get('knight')
        self.assertIsNone(ret, 'Test object already in cache - reset cache and re-run tests')
        ret = cm.raw_put('knight', ImageAttrs('round/table.jpg', 1000))
        self.assertTrue(ret)
        ret = cm.raw_get('knight')
        self.assertIsNotNone(ret)
        self.assertIsInstance(ret, ImageAttrs)
        self.assertEqual(ret.filename(), 'round/table.jpg')
        self.assertEqual(ret.database_id(), 1000)
        ret = cm.raw_delete('knight')
        self.assertTrue(ret)
        ret = cm.raw_get('knight')
        self.assertIsNone(ret)

    # Test managed cache
    def test_cache_engine(self):
        ret = cm.get('grail')
        self.assertIsNone(ret, 'Test object already in cache - reset cache and re-run tests')
        ok = cm.put('grail', 'the knights who say Ni', 0, {
            'searchfield1': -1, 'searchfield2': 100, 'searchfield3': 100,
            'searchfield4': None, 'searchfield5': None, 'metadata': 'Rockery'
        })
        self.assertTrue(ok)
        ret = cm.get('grail')
        self.assertIsNotNone(ret, 'Failed to retrieve object from cache')
        self.assertEqual(ret, 'the knights who say Ni', 'Wrong object retrieved from cache')
        # Add something else to filter out from the search
        ok = cm.put('elderberry', 'Go away', 0, {
            'searchfield1': -1, 'searchfield2': 50, 'searchfield3': 100,
            'searchfield4': None, 'searchfield5': None, 'metadata': 'Hamsters'
        })
        self.assertTrue(ok)
        # Test search
        ret = cm.search(order=None, max_rows=1, searchfield1__eq=-1, searchfield2__gt=99, searchfield3__lt=101)
        self.assertEqual(len(ret), 1, 'Failed to search cache')
        result = ret[0]
        self.assertEqual(result['key'], 'grail', 'Wrong key from cache search')
        self.assertEqual(result['metadata'], 'Rockery', 'Wrong metadata from cache search')
        ok = cm.delete('grail')
        self.assertTrue(ok)
        ret = cm.get('grail')
        self.assertIsNone(ret, 'Failed to delete object from cache')

    # Test no one has tinkered incorrectly with the caching slot allocation code
    def test_cache_slot_headers(self):
        from imageserver.cache_manager import SLOT_HEADER_SIZE
        from imageserver.cache_manager import MAX_OBJECT_SLOTS
        header1 = cm._get_slot_header(1)
        self.assertEqual(len(header1), SLOT_HEADER_SIZE)
        header2 = cm._get_slot_header(MAX_OBJECT_SLOTS)
        self.assertEqual(len(header2), SLOT_HEADER_SIZE)

    # #1589 Test hash collision detection
    def test_cache_integrity_checks(self):
        # Check normal value set/get
        ret = cm.raw_put('knight', ImageAttrs('round/table.jpg', 1001), integrity_check=True)
        self.assertTrue(ret)
        ret = cm.raw_get('knight', integrity_check=True)
        self.assertIsNotNone(ret)
        self.assertIsInstance(ret, ImageAttrs)
        self.assertEqual(ret.filename(), 'round/table.jpg')
        self.assertEqual(ret.database_id(), 1001)
        ret = cm.raw_put('knight', 'ABC123', integrity_check=True)
        self.assertTrue(ret)
        ret = cm.raw_get('knight', integrity_check=True)
        self.assertEqual(ret, 'ABC123')
        # Check that value stored without an integrity check fails at raw_get()
        _val = 'ABC123'
        ret = cm.raw_put('knight', _val, integrity_check=False)
        self.assertTrue(ret)
        with mock.patch('imageserver.flask_app.logger.error') as mocklogger:
            ret = cm.raw_get('knight', integrity_check=True)
            self.assertIsNone(ret)
            mocklogger.assert_called_once_with(mock.ANY)
        # Check that value stored under a different key fails at raw_get()
        _val = cm._get_integrity_header('thewrongkey') + 'ABC123'
        ret = cm.raw_put('knight', _val, integrity_check=False)
        self.assertTrue(ret)
        with mock.patch('imageserver.flask_app.logger.error') as mocklogger:
            ret = cm.raw_get('knight', integrity_check=True)
            self.assertIsNone(ret)
            mocklogger.assert_called_once_with(mock.ANY)
        # Check delete
        ret = cm.raw_delete('knight')
        self.assertTrue(ret)
        ret = cm.raw_get('knight')
        self.assertIsNone(ret)


class ImageServerTestsWebPages(BaseTestCase):
    @classmethod
    def setUpClass(cls):
        super(ImageServerTestsWebPages, cls).setUpClass()
        # Create a plain user for testing pages that require login
        setup_user_account('webuser', 'none')

    # Utility to call a page requiring login, with and without login
    def call_page_requiring_login(self, url, admin_login=False, required_text=None):
        rv = self.app.get(url)
        self.assertEqual(rv.status_code, 302)
        if admin_login:
            self.login('admin', 'admin')
        else:
            self.login('webuser', 'webuser')
        rv = self.app.get(url)
        self.assertEqual(rv.status_code, 200)
        if required_text:
            self.assertIn(required_text, rv.data)

    # Login page
    def test_login_page(self):
        rv = self.app.get('/login/')
        self.assertEqual(rv.status_code, 200)

    # Login action
    def test_login(self):
        self.login('admin', 'admin')

    # Logout action
    def test_logout(self):
        self.logout()

    # Home page
    def test_index_page(self):
        from imageserver import __about__
        rv = self.app.get('/')
        self.assertEqual(rv.status_code, 200)
        self.assertIn(
            __about__.__title__ + ' v' + __about__.__version__,
            rv.data
        )

    # Help page
    def test_help_page(self):
        self.call_page_requiring_login(
            '/help/', False,
            'This guide is aimed at web site editors'
        )

    # File upload page
    def test_file_upload_page(self):
        self.call_page_requiring_login('/upload/', False)

    # File upload complete page, populated
    def test_file_upload_complete_page(self):
        self.login('admin', 'admin')
        # Copy a test file to upload
        src_file = get_abs_path('test_images/cathedral.jpg')
        dst_file = '/tmp/qis_uploadfile.jpg'
        shutil.copy(src_file, dst_file)
        try:
            # Upload
            rv = self.file_upload(self.app, dst_file, 'test_images')
            self.assertEqual(rv.status_code, 200)
            # Test upload complete page
            rv = self.app.get('/uploadcomplete/')
            self.assertEqual(rv.status_code, 200)
            self.assertIn('1 image was uploaded successfully.', rv.data)
            # #2575 The thumbnail needs to set "&format=jpg" otherwise it breaks for
            #       browser-unsupported types e.g. TIF, PDF files
            self.assertIn('src=test_images/tmp_qis_uploadfile.jpg&amp;format=jpg', rv.data)
        finally:
            # Remove the test files and data
            os.remove(dst_file)
            delete_file('test_images/tmp_qis_uploadfile.jpg')
            db_img = dm.get_image(src='test_images/tmp_qis_uploadfile.jpg')
            if db_img:
                dm.delete_image(db_img, True)

    # File upload complete page, no uploads
    def test_file_upload_complete_page_blank(self):
        cm.clear()
        self.call_page_requiring_login(
            '/uploadcomplete/',
            False,
            'You don\'t seem to have uploaded any images recently.'
        )

    # Browse index page
    def test_browse_index_page(self):
        self.call_page_requiring_login('/list/', False, 'Listing of /')

    # Browse folder page
    def test_browse_folder_page(self):
        self.call_page_requiring_login(
            '/list/?path=/test_images',
            False,
            'blue bells.jpg'
        )

    # Browse folder page, non-existent should still be OK
    def test_browse_folder_page_non_exist(self):
        self.call_page_requiring_login(
            '/list/?path=/test_images/qwerty',
            False,
            'Sorry, this folder does not exist.'
        )

    # #2475 Browse folder page, error reading directory should still be OK
    #       (OK as in returning a nice error rather than the HTTP 500 it used to)
    def test_browse_folder_page_bad_folder(self):
        self.call_page_requiring_login(
            '/list/?path=/test_images\x00uh oh',
            False,
            'must be encoded string without NULL bytes'
        )

    # Image detail page
    def test_image_detail_page(self):
        self.call_page_requiring_login(
            '/details/?src=/test_images/blue bells.jpg',
            False,
            '/test_images/blue bells.jpg'
        )

    # Image detail page, non-existent should still be OK
    def test_image_detail_page_non_exist(self):
        self.call_page_requiring_login(
            '/details/?src=/test_images/qwerty.jpg',
            False,
            'This file does not exist.'
        )

    # Image publish page
    def test_image_publish_page(self):
        self.call_page_requiring_login(
            '/publish/?src=/test_images/blue bells.jpg',
            False
        )

    # Test page accesses requiring system permissions
    def test_system_permission_pages(self):
        def test_pages(expect_code):
            rv = self.app.get('/reports/top10/')
            self.assertEqual(rv.status_code, expect_code)
            rv = self.app.get('/reports/systemstats/')
            self.assertEqual(rv.status_code, expect_code)
            rv = self.app.get('/admin/users/')
            self.assertEqual(rv.status_code, expect_code)
            rv = self.app.get('/admin/users/1/')
            self.assertEqual(rv.status_code, expect_code)
            rv = self.app.get('/admin/groups/')
            self.assertEqual(rv.status_code, expect_code)
            rv = self.app.get('/admin/groups/1/')
            self.assertEqual(rv.status_code, expect_code)
            rv = self.app.get('/admin/templates/')
            self.assertEqual(rv.status_code, expect_code)
            rv = self.app.get('/admin/templates/1/')
            self.assertEqual(rv.status_code, expect_code)
        # Not logged in
        test_pages(302)
        rv = self.app.get('/account/')
        self.assertEqual(rv.status_code, 302)
        # Logged in, no access
        self.login('webuser', 'webuser')
        test_pages(403)
        # But allow access to edit own account
        rv = self.app.get('/account/')
        self.assertEqual(rv.status_code, 200)
        # Logged in, with access
        self.login('admin', 'admin')
        test_pages(200)
        rv = self.app.get('/account/')
        self.assertEqual(rv.status_code, 200)

    # Test the template admin pages
    def test_template_admin_page(self):
        # test_system_permission_pages() already tests that the pages work
        # so here we test that non-super users cannot edit templates
        setup_user_account('lister', 'admin_files')
        self.login('lister', 'lister')
        rv = self.app.get('/admin/templates/')
        self.assertEqual(rv.status_code, 200)
        self.assertNotIn('delete', rv.data)
        rv = self.app.get('/admin/templates/1/')
        self.assertEqual(rv.status_code, 200)
        self.assertIn('''id="submit" disabled="disabled"''', rv.data)
        self.login('admin', 'admin')
        rv = self.app.get('/admin/templates/')
        self.assertEqual(rv.status_code, 200)
        self.assertIn('delete', rv.data)
        rv = self.app.get('/admin/templates/1/')
        self.assertEqual(rv.status_code, 200)
        self.assertNotIn('''id="submit" disabled="disabled"''', rv.data)

    # Test that the markdown rendering is working
    def test_markdown_support(self):
        self.call_page_requiring_login(
            '/api/help/',
            False,
            'JSON is language independent'
        )

    # Test that the markdown substitutions are working
    def test_markdown_subs(self):
        # API help - it's "url: 'http://images.example.com/api/v1/list'" in the Markdown
        self.call_page_requiring_login(
            '/api/help/',
            False,
            "url: 'http://localhost/api/v1/list'"
        )
        # Image help
        self.login('webuser', 'webuser')
        rv = self.app.get('/help/')
        self.assertEqual(rv.status_code, 200)
        # Image help - subs //images.example.com/
        self.assertNotIn('//images.example.com/', rv.data)
        self.assertIn('//localhost/', rv.data)
        # Image help - subs buildings
        self.assertNotIn('buildings', rv.data)
        self.assertIn('test_images', rv.data)
        # Image help - subs quru.png
        self.assertNotIn('quru.png', rv.data)
        self.assertIn('quru110.png', rv.data)
        # Image help - subs quru-padded.png
        self.assertNotIn('quru-padded.png', rv.data)
        self.assertIn('quru470.png', rv.data)
        # Image help - subs logos
        self.assertNotIn('logos', rv.data)
        self.assertIn('test_images', rv.data)
        # Image help - subs the server-specific settings placeholder text
        self.assertNotIn('View this page from within QIS to see the default image settings for your server.', rv.data)
        self.assertIn('The following settings are in force on your server.', rv.data)

    # The simple viewer help + demo
    def test_simple_viewer_page(self):
        self.call_page_requiring_login('/simpleview/')

    def test_simple_viewer_page_help(self):
        self.call_page_requiring_login('/simpleview/help/', required_text='A demo page is')

    # The canvas viewer help + demo
    def test_canvas_viewer_page(self):
        self.call_page_requiring_login('/canvasview/')

    def test_canvas_viewer_page_help(self):
        self.call_page_requiring_login('/canvasview/help/', required_text='A demo page is')

    # The gallery viewer help + demo
    def test_gallery_viewer_page(self):
        self.call_page_requiring_login('/gallery/')

    def test_gallery_viewer_page_help(self):
        self.call_page_requiring_login('/gallery/help/', required_text='A demo page is')

    # The slideshow viewer help + demo
    def test_slideshow_viewer_page(self):
        self.call_page_requiring_login('/slideshow/')

    def test_slideshow_viewer_page_help(self):
        self.call_page_requiring_login('/slideshow/help/', required_text='A demo page is')


class UtilityTests(unittest.TestCase):
    def test_image_attrs_serialisation(self):
        ia = ImageAttrs('some/path', -1, page=2, iformat='psd', template='smalljpeg',
                        width=1000, height=1000, size_fit=False,
                        fill='black', colorspace='rgb', strip=False)
        ia_dict = ia.to_dict()
        self.assertEqual(ia_dict['template'], 'smalljpeg')
        self.assertEqual(ia_dict['fill'], 'black')
        self.assertEqual(ia_dict['page'], 2)
        self.assertEqual(ia_dict['size_fit'], False)
        rev = ImageAttrs.from_dict(ia_dict)
        rev_dict = rev.to_dict()
        self.assertEqual(ia_dict, rev_dict)

    def test_image_attrs_bad_serialisation(self):
        bad_dict = {
            'filename': 'some/path',
            'format': 'potato'
        }
        self.assertRaises(ValueError, ImageAttrs.from_dict, bad_dict)
        bad_dict = {
            'filename': 'some/path',
            'width': '-1'
        }
        self.assertRaises(ValueError, ImageAttrs.from_dict, bad_dict)
        bad_dict = {
            'filename': ''
        }
        self.assertRaises(ValueError, ImageAttrs.from_dict, bad_dict)

    def test_template_attrs_serialisation(self):
        # Test the standard constructor
        ta = TemplateAttrs(
            ImageAttrs('abcdef', -1, width=1000, height=1000),
            expiry_secs=50000,
            record_stats=True
        )
        ta_dict = ta.to_dict()
        self.assertEqual(ta_dict['filename'], 'abcdef')
        self.assertEqual(ta_dict['width'], 1000)
        self.assertEqual(ta_dict['expiry_secs'], 50000)
        self.assertEqual(ta_dict['record_stats'], True)
        rev = TemplateAttrs.from_dict('abcdef', ta_dict)
        rev_dict = rev.to_dict()
        self.assertEqual(ta_dict, rev_dict)
        # Test the dictionary constructor
        good_dict = {
            'filename': 'abcdef',
            'expiry_secs': 50000,
            'record_stats': True
        }
        ta = TemplateAttrs.from_dict('abcdef', good_dict)
        self.assertEqual(ta.image_attrs.filename(), 'abcdef')
        self.assertEqual(ta.expiry_secs(), 50000)
        self.assertEqual(ta.record_stats(), True)
        self.assertIsNone(ta.attachment())

    def test_template_attrs_bad_serialisation(self):
        bad_dict = {
            'filename': 'some/path',
            'expiry_secs': -2
        }
        self.assertRaises(ValueError, TemplateAttrs.from_dict, '', bad_dict)
        bad_dict = {
            'filename': 'some/path',
            'expiry_secs': 'not an int'
        }
        self.assertRaises(ValueError, TemplateAttrs.from_dict, '', bad_dict)
        bad_dict = {
            'filename': 'some/path',
            'expiry_secs': 50000,
            'record_stats': 'not a bool'
        }
        self.assertRaises(ValueError, TemplateAttrs.from_dict, '', bad_dict)<|MERGE_RESOLUTION|>--- conflicted
+++ resolved
@@ -1480,11 +1480,7 @@
         ia = ImageAttrs('myimage.png', -1, dpi=0)
         ia.apply_default_values(dpi=72)
         ia.normalise_values()
-<<<<<<< HEAD
         self.assertIsNone(ia.dpi())
-=======
-        assert ia.dpi() is None
->>>>>>> 21f86d81
 
     # Test the identification of suitable base images in cache
     def test_base_image_detection(self):
