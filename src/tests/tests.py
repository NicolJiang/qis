# -*- coding: utf-8 -*-
#
# Quru Image Server
#
# Document:      tests.py
# Date started:  05 Apr 2011
# By:            Matt Fozard
# Purpose:       Contains the image server development test suite
# Requires:
# Copyright:     Quru Ltd (www.quru.com)
# Licence:
#
#   This program is free software: you can redistribute it and/or modify
#   it under the terms of the GNU Affero General Public License as published
#   by the Free Software Foundation, either version 3 of the License, or
#   (at your option) any later version.
#
#   This program is distributed in the hope that it will be useful,
#   but WITHOUT ANY WARRANTY; without even the implied warranty of
#   MERCHANTABILITY or FITNESS FOR A PARTICULAR PURPOSE.  See the
#   GNU Affero General Public License for more details.
#
#   You should have received a copy of the GNU Affero General Public License
#   along with this program.  If not, see http://www.gnu.org/licenses/
#
# Last Changed:  $Date$ $Rev$ by $Author$
#
# Notable modifications:
# Date       By    Details
# =========  ====  ============================================================
# 18Aug2011  Matt  Require test settings file, reset databases before running tests
# 05Oct2012  Matt  Added API tests class
# 16Nov2012  Matt  Added system permission tests
# 19Feb2013  Matt  Added folder permission tests
# 13Aug2013  Matt  Replaced file size checks with image comparison checks
<<<<<<< HEAD
# 28Sep2015  Matt  Moved API tests into test_api.py
=======
>>>>>>> 61fdc90b
#

import os

# Do not use the base or any other current environment settings,
# as we'll be clearing down the database
TESTING_SETTINGS = 'unit_tests'
os.environ['QIS_SETTINGS'] = TESTING_SETTINGS

# Possible paths to ImageMagick binaries, in order of preference
IMAGEMAGICK_PATHS = [
    "/opt/qis-ImageMagick/bin/",
    ""
]

print "Importing imageserver libraries"

import binascii
import json
import shutil
import signal
import subprocess
import tempfile
import time
import timeit

import unittest2 as unittest

import mock
import flask
from werkzeug.http import http_date

# Assign global managers, same as the main app uses
from imageserver.flask_app import app as flask_app
from imageserver.flask_app import logger as lm
from imageserver.flask_app import cache_engine as cm
from imageserver.flask_app import data_engine as dm
from imageserver.flask_app import image_engine as im
from imageserver.flask_app import task_engine as tm
from imageserver.flask_app import permissions_engine as pm

from imageserver.api_util import API_CODES
from imageserver.errors import AlreadyExistsError
from imageserver.filesystem_manager import (
    get_abs_path, copy_file, delete_dir, delete_file
)
from imageserver.filesystem_manager import path_exists, make_dirs
from imageserver.filesystem_sync import (
    auto_sync_existing_file, auto_sync_file, auto_sync_folder
)
from imageserver.flask_util import internal_url_for
from imageserver.image_attrs import ImageAttrs
from imageserver.models import (
    Folder, Group, User, Image, ImageHistory, ImageTemplate,
    FolderPermission, SystemPermissions
)
from imageserver.permissions_manager import _trace_to_str
from imageserver.session_manager import get_session_user
from imageserver.scripts.cache_util import delete_image_ids
from imageserver.template_attrs import TemplateAttrs


# http://www.imagemagick.org/script/changelog.php
# "2011-11-07 6.7.3-4 RotateImage() now uses distorts rather than shears."
# Note: based on the change log, this number is a guess rather than a known fact
MAGICK_ROTATION_VERSION = 673

# At some point from 9.14 to 9.16 Ghostscript draws thicker lines than before
GS_LINES_VERSION = 914


# For nose
def setup():
    reset_databases()
    cm.clear()


def teardown():
    # Kill the aux child processes
    # Note: this works on Linux but not on OS X
    p = subprocess.Popen(
        ['ps', '-o', 'pid', '--no-headers', '--ppid', str(os.getpid())],
        stdout=subprocess.PIPE,
        stderr=subprocess.PIPE
    )
    output = p.communicate()
    output = (output[1] or output[0])
    pids = output.split()
    try:
        for pid in pids:
            if pid:
                try:
                    os.kill(int(pid), signal.SIGTERM)
                except OSError:
                    print "Failed to kill child process %s" % pid
    except ValueError:
        print "Failed to kill test child processes"


# Utility - delete and re-create the internal databases
def reset_databases():
    assert flask_app.config['TESTING'], \
        'Testing settings have not been applied, not clearing the database!'

    cm._drop_db()
    dm._drop_db()
    cm._init_db()
    dm._init_db()
    # Set the admin password to something known so we can log in
    admin_user = dm.get_user(username='admin')
    admin_user.set_password('admin')
    dm.save_object(admin_user)
    # Default the public root folder permissions to allow View + Download
    set_default_public_permission(FolderPermission.ACCESS_DOWNLOAD)


def set_default_public_permission(access):
    default_fp = dm.get_object(FolderPermission, 1)
    default_fp.access = access
    dm.save_object(default_fp)
    pm.reset()


# Returns the first of paths+app_name that exists, else app_name
def get_app_path(app_name, paths):
    app_path = app_name
    for p in paths:
        try_path = os.path.join(p, app_name)
        if os.path.exists(try_path):
            app_path = try_path
            break
    return app_path


# Utility - create/reset a test user having a certain system permission
def setup_user_account(login_name, user_type='none', allow_api=False):
    db_session = dm.db_get_session()
    try:
        # Get or create user
        testuser = dm.get_user(
            username=login_name,
            load_groups=True,
            _db_session=db_session
        )
        if not testuser:
            testuser = User(
                'Kryten', 'Testing Droid', 'kryten@reddwarf.galaxy',
                login_name, login_name,
                User.AUTH_TYPE_PASSWORD,
                allow_api,
                User.STATUS_ACTIVE
            )
            dm.create_user(testuser, _db_session=db_session)
        else:
            testuser.allow_api = allow_api
            testuser.status = User.STATUS_ACTIVE
        # Wipe system permissions
        testgroup = dm.get_group(groupname='Red Dwarf', _db_session=db_session)
        if not testgroup:
            testgroup = Group(
                'Red Dwarf',
                'Test group',
                Group.GROUP_TYPE_LOCAL
            )
            dm.create_group(testgroup, _db_session=db_session)
        testgroup.permissions = SystemPermissions(
            testgroup, False, False, False, False, False, False, False
        )
        # Wipe folder permissions
        del testgroup.folder_permissions[:]
        # Apply permissions for requested test type
        if user_type == 'none':
            pass
        elif user_type == 'admin_users':
            testgroup.permissions.admin_users = True
        elif user_type == 'admin_files':
            testgroup.permissions.admin_files = True
        elif user_type == 'admin_permissions':
            testgroup.permissions.admin_users = True
            testgroup.permissions.admin_permissions = True
        elif user_type == 'admin_all':
            testgroup.permissions.admin_all = True
        else:
            raise ValueError('Unimplemented test user type ' + user_type)
        dm.save_object(testgroup, _db_session=db_session)
        testuser.groups = [testgroup]
        dm.save_object(testuser, _db_session=db_session)
        db_session.commit()
    finally:
        db_session.close()
        # Clear old cached user permissions
        pm.reset()


# Utility - invoke ImageMagick convert command, wait for completion,
#           and return a boolean indicating success
def call_im_convert(args_list):
    args_list.insert(0, get_app_path('convert', IMAGEMAGICK_PATHS))
    return subprocess.call(args_list) == 0


# Utility - invoke ImageMagick composite command, wait for completion,
#           and return a boolean indicating success
def call_im_composite(args_list):
    args_list.insert(0, get_app_path('composite', IMAGEMAGICK_PATHS))
    return subprocess.call(args_list) == 0


# Utility - returns the ImageMagick library version as an integer, e.g. 654 for v6.5.4
def imagemagick_version():
    import imageserver.imagemagick as magick
    # Assumes format "ImageMagick version: 654, Ghostscript delegate: 9.10"
    return int(magick.imagemagick_get_version_info()[21:24])


# Utility - returns the Ghostscript application version as an integer, e.g. 910 for v9.10
def gs_version():
    import imageserver.imagemagick as magick
    # Assumes format "ImageMagick version: 654, Ghostscript delegate: 9.10"
    return int(float(magick.imagemagick_get_version_info()[-4:]) * 100)


def compare_images(img_path1, img_path2):
    diff_temp_fd, diff_temp_nm = tempfile.mkstemp('.png')
    os.close(diff_temp_fd)

    # Generate diff image
    p = subprocess.Popen(
        [
            get_app_path('compare', IMAGEMAGICK_PATHS),
            "-colorspace", "RGB",
            img_path1,
            img_path2,
            diff_temp_nm
        ],
        stdout=subprocess.PIPE,
        stderr=subprocess.PIPE
    )
    output = p.communicate()
    errmsg = (output[1] or output[0])
    if errmsg:
        raise ValueError('Compare generation error: ' + errmsg)

    # Get metrics about the diff image
    p = subprocess.Popen(
        [
            get_app_path('compare', IMAGEMAGICK_PATHS),
            "-colorspace", "RGB",
            "-metric", "PSNR",
            img_path1,
            img_path2,
            diff_temp_nm
        ],
        stdout=subprocess.PIPE,
        stderr=subprocess.PIPE
    )
    output = p.communicate()
    result = output[1]
    os.remove(diff_temp_nm)

    return float(result)


# Utility - invoke Ghostscript gs command, wait for completion,
#           and return a boolean indicating success
def call_gs(args_list):
    args_list.insert(0, flask_app.config['GHOSTSCRIPT_PATH'])
    return subprocess.call(args_list) == 0


# Utility - return the interesting bit of a login page HTML
def get_login_error(html):
    fromidx = html.find("<div class=\"error")
    toidx = html.find("</div>", fromidx)
    return html[fromidx:toidx + 6]


# Utility - returns a tuple of (width, height) of a PNG image
def get_png_dimensions(png_data):
    if png_data[1:6] != 'PNG\r\n':
        raise ValueError('Provided data is not a PNG image')
    wbin = png_data[16:20]
    hbin = png_data[20:24]
    return (int(binascii.hexlify(wbin), 16), int(binascii.hexlify(hbin), 16))


class FlaskTestCase(unittest.TestCase):
    def setUp(self):
        # Restore original settings before each test
        self.reset_settings()
        # Create a test client for our tests
        self.app = flask_app.test_client()

    def reset_settings(self):
        flask_app.config.from_object(flask.Flask.default_config)
        flask_app.config.from_object('imageserver.conf.base_settings')
        flask_app.config.from_object('imageserver.conf.' + TESTING_SETTINGS)


class BaseTestCase(FlaskTestCase):
    # "Typical values for the PSNR in lossy image and video compression are between 30 and 50"
    # http://en.wikipedia.org/wiki/Peak_signal-to-noise_ratio
    def assertImageMatch(self, img_data, match_file, tolerance=46):
        if os.path.exists(match_file):
            static_img = match_file
        else:
            static_img = os.path.join('tests/images', match_file)
            if not os.path.exists(static_img):
                static_img = os.path.join('src/tests/images', match_file)
            if not os.path.exists(static_img):
                raise ValueError('Test image not found: ' + match_file)
        temp_img = '/tmp/qis_img.tmp'
        try:
            with open(temp_img, 'w') as f:
                f.write(img_data)
            psnr = compare_images(temp_img, static_img)
            self.assertGreaterEqual(psnr, tolerance)
        except:
            # Save the unmatched image for evaluation
            compare_name = os.path.split(static_img)[1]
            shutil.copy(temp_img, '/tmp/match-test-fail-' + compare_name)
            raise
        finally:
            os.remove(temp_img)

    # Utility - perform a log in via the web page
    def login(self, usr, pwd):
        rv = self.app.post('/login/', data={
            'username': usr,
            'password': pwd
        })
        # 302 = success redirect, 200 = login page with error message
        self.assertEqual(rv.status_code, 302, 'Login failed with response: ' + rv.data)

    # Utility - gets an API token
    def api_login(self, usr, pwd):
        rv = self.app.post('/api/token', data={
            'username': usr,
            'password': pwd
        })
        # 200 = success, other = error
        self.assertEqual(rv.status_code, 200)
        obj = json.loads(rv.data)
        return obj['data']['token']

    # Utility - perform a log out
    def logout(self):
        rv = self.app.get('/logout/')
        # 302 = success redirect
        self.assertEqual(rv.status_code, 302)

    # Utility - uploads a file (provide the full path) to an image server
    # folder via the file upload API. Note that Flask includes the path in
    # the filename with slashes converted to underscores.
    # Returns the app.post() return value.
    def file_upload(self, app, src_file_path, dest_folder, overwrite=1):
        with open(src_file_path) as infile:
            rv = app.post('/api/upload', data={
                'files': infile,
                'path': dest_folder,
                'overwrite': str(overwrite)
            })
        return rv

    # Utility - check that the keyword args/values are present in the given
    # dictionary of image properties (from ImageManager.get_image_properties)
    def check_image_properties_dict(self, props, profile, **kwargs):
        self.assertIn(profile, props)
        profile_dict = dict(props[profile])
        for k in kwargs:
            self.assertEqual(profile_dict[k], kwargs[k])

    # Compares a server generated image with the version generated by Imagemagick convert
    def compare_convert(self, img_url, magick_params):
        return self._compare_im_fn(call_im_convert, img_url, magick_params)

    # Compares a server generated image with the version generated by Imagemagick composite
    def compare_composite(self, img_url, magick_params):
        return self._compare_im_fn(call_im_composite, img_url, magick_params)

    # Back end to the above 2
    def _compare_im_fn(self, im_fn, img_url, magick_params):
        tempfile = magick_params[-1]
        # Generate image with IM
        assert im_fn(magick_params), 'ImageMagick call failed'
        # Generate the same with the image server
        rv = self.app.get(img_url)
        assert rv.status_code == 200, 'Failed to generate image: ' + rv.data
        self.assertImageMatch(rv.data, tempfile)
        if os.path.exists(tempfile):
            os.remove(tempfile)


class ImageServerTestsSlow(BaseTestCase):
    # Test xref parameter
    def test_xref_parameter(self):
        # Make sure we have no test image A at width 50
        test_img = auto_sync_existing_file('test_images/cathedral.jpg', dm, tm)
        test_image_attrs = ImageAttrs(
            test_img.src, test_img.id, width=50,
            strip=0, dpi=0, iformat='jpg', quality=75,
            colorspace='rgb'
        )
        test_image_attrs.normalise_values()
        cache_img = cm.get(test_image_attrs.get_cache_key())
        assert cache_img is None, 'Test image was already in cache - cannot run test!'
        # Create a subprocess to handle the xref-generated http request
        temp_env = os.environ
        temp_env['QIS_SETTINGS'] = TESTING_SETTINGS
        rs_path = 'src/runserver.py' if os.path.exists('src/runserver.py') else 'runserver.py'
        inner_server = subprocess.Popen('python ' + rs_path, cwd='.', shell=True, env=temp_env)
        time.sleep(10)
        # Set the xref base URL so it will get generated if we pass the right thing as width
        flask_app.config['DEBUG'] = True
        flask_app.config['XREF_TRACKING_URL'] = \
            'http://127.0.0.1:5000' + \
            '/image?src=test_images/cathedral.jpg&strip=0&dpi=0&format=jpg&quality=75&colorspace=rgb&width='
        # Call a different image B passing in xref of 50
        rv = self.app.get('/image?src=test_images/dorset.jpg&xref=50')
        assert rv.status_code == 200
        # Wait a little for the background xref handling thread to complete
        time.sleep(5)
        # and kill the temporary subprocess
        inner_server.terminate()
        # Now the test image A should have been created
        cache_img = cm.get(test_image_attrs.get_cache_key())
        assert cache_img is not None, 'Failed to find ' + test_image_attrs.get_cache_key() + '. xref URL did not appear to be invoked.'

    # Similar to test_db_auto_population, but with the emphasis
    # on auto-detecting external changes to the file system
    def test_db_auto_sync(self):
        temp_folder = 'test_auto_sync'
        temp_file_1 = temp_folder + '/image1.jpg'
        temp_file_2 = temp_folder + '/image2.jpg'
        try:
            # Create a new folder and copy 2 images into it
            make_dirs(temp_folder)
            copy_file('test_images/cathedral.jpg', temp_file_1)
            copy_file('test_images/dorset.jpg', temp_file_2)
            # View the images
            rv = self.app.get('/image?src=' + temp_file_1)
            assert rv.status_code == 200
            rv = self.app.get('/image?src=' + temp_file_2)
            assert rv.status_code == 200
            # We should now have a folder db record, 2x image db records
            db_folder = dm.get_folder(folder_path=temp_folder)
            db_file_1 = dm.get_image(src=temp_file_1, load_history=True)
            db_file_2 = dm.get_image(src=temp_file_2, load_history=True)
            assert db_folder and db_file_1 and db_file_2
            assert db_folder.status == Folder.STATUS_ACTIVE and \
                   db_file_1.status == Image.STATUS_ACTIVE and \
                   db_file_2.status == Image.STATUS_ACTIVE
            # Should have image creation history
            assert len(db_file_1.history) == 1
            assert len(db_file_2.history) == 1
            # Save the IDs for checking later
            prev_folder_id = db_folder.id
            prev_image_id_1 = db_file_1.id
            prev_image_id_2 = db_file_2.id
            # Delete the folder from disk
            delete_dir(temp_folder, recursive=True)
            # View 1 image original to trigger a disk read
            rv = self.app.get('/original?src=' + temp_file_1)
            assert rv.status_code == 404
            # This should have triggered a background task to delete all data for temp_folder.
            # Wait a short time for the task to complete.
            time.sleep(15)
            # The db records should all now be present but with status deleted, including the folder and other image
            db_folder = dm.get_folder(folder_path=temp_folder)
            db_file_1 = dm.get_image(src=temp_file_1, load_history=True)
            db_file_2 = dm.get_image(src=temp_file_2, load_history=True)
            assert db_folder and db_file_1 and db_file_2
            assert db_folder.status == Folder.STATUS_DELETED and \
                   db_file_1.status == Image.STATUS_DELETED and \
                   db_file_2.status == Image.STATUS_DELETED
            # Also we should have image deletion history
            assert len(db_file_1.history) == 2
            assert len(db_file_2.history) == 2
            # Check we get 404 for images (that the cached images are cleared)
            rv = self.app.get('/image?src=' + temp_file_1)
            assert rv.status_code == 404
            rv = self.app.get('/image?src=' + temp_file_2)
            assert rv.status_code == 404
            # Restore the folder and one image
            make_dirs(temp_folder)
            copy_file('test_images/cathedral.jpg', temp_file_1)
            # View the image (this may actually be a 404 but should detect the disk changes)
            self.app.get('/image?src=' + temp_file_1)
            # These db records should now be status active (same records with same IDs)
            db_folder = dm.get_folder(folder_path=temp_folder)
            db_file_1 = dm.get_image(src=temp_file_1, load_history=True)
            db_file_2 = dm.get_image(src=temp_file_2, load_history=True)
            assert db_folder and db_file_1 and db_file_2
            assert db_folder.id == prev_folder_id and \
                   db_file_1.id == prev_image_id_1 and \
                   db_file_2.id == prev_image_id_2
            assert db_folder.status == Folder.STATUS_ACTIVE and \
                   db_file_1.status == Image.STATUS_ACTIVE
            # And with image re-creation history
            assert len(db_file_1.history) == 3
            # But with the unviewed image still deleted at present
            assert db_file_2.status == Image.STATUS_DELETED
            assert len(db_file_2.history) == 2
        finally:
            delete_dir(temp_folder, recursive=True)

    # Tests PDF bursting
    def test_pdf_bursting(self):
        # At 150 DPI the result varies between 1237x1650 and 1238x1650
        expect = (1238, 1650)

        src_file = get_abs_path('test_images/pdftest.pdf')
        dest_file = '/tmp/qis_pdftest.pdf'
        image_path = 'test_images/tmp_qis_pdftest.pdf'
        burst_path = 'test_images/tmp_qis_pdftest.pdf.d'
        # Login
        setup_user_account('kryten', 'admin_files')
        self.login('kryten', 'kryten')
        try:
            # Upload a PDF
            shutil.copy(src_file, dest_file)
            rv = self.file_upload(self.app, dest_file, 'test_images')
            self.assertEqual(rv.status_code, 200)
            # Wait a short time for task to start
            time.sleep(12)
            # Check PDF images directory created
            assert path_exists(burst_path, require_directory=True), 'Burst folder has not been created'
            # Converting pdftest.pdf takes about 15 seconds
            time.sleep(15)
            # Check page 1 exists and looks like we expect
            rv = self.app.get('/original?src=' + burst_path + '/page-00001.png')
            assert rv.status_code == 200
            self.assertImageMatch(rv.data, 'pdf-page-1-%d.png' % expect[0])
            # Check page 1 actual dimensions - depends on PDF_BURST_DPI
            (w, h) = get_png_dimensions(rv.data)
            assert w == expect[0], 'Expected PDF dimensions of %dx%d @ 150 DPI' % expect
            assert h == expect[1], 'Expected PDF dimensions of %dx%d @ 150 DPI' % expect
            # Check page 27 exists and looks like we expect
            rv = self.app.get('/original?src=' + burst_path + '/page-00027.png')
            assert rv.status_code == 200
            # There is a thicker line in gs 9.16 than there was in 9.10
            p27_test_filename = 'pdf-page-27-%d%s.png' % (
                expect[0],
                '' if gs_version() < GS_LINES_VERSION else '-gs-916'
            )
            self.assertImageMatch(rv.data, p27_test_filename)
            # Check page 27 dimensions in the database
            rv = self.app.get('/api/details?src=' + burst_path + '/page-00027.png')
            assert rv.status_code == API_CODES.SUCCESS
            obj = json.loads(rv.data)
            assert obj['data']['width'] == expect[0]
            assert obj['data']['height'] == expect[1]
        finally:
            # Delete temp file and uploaded file and burst folder
            if os.path.exists(dest_file): os.remove(dest_file)
            delete_file(image_path)
            delete_dir(burst_path, recursive=True)


class ImageServerTestsRegressions(BaseTestCase):
    @unittest.expectedFailure
    def test_jpg_to_png(self):
        """
        Converting a JPG to a PNG should result in an identical output.

        Older versions of Magick had some odd colourspace / ICC profile
        related bugs that caused the PNG to be washed out.

        Compare 3 of our test images. The PSNR should be infinite but we cheat
        and use 1000 to work around any minor differences in decoding.
        """
        tempfile = '/tmp/qis_png_image.png'
        images = ["cathedral.jpg", "blue bells.jpg", "picture-cmyk.jpg"]

        try:
            for image in images:
                jpg = self.app.get(
                    '/image?src=test_images/%s&format=jpg&width=640&quality=100&colorspace=srgb&strip=0' % image
                )
                self.assertEqual(jpg.status_code, 200)
                png = self.app.get(
                    '/image?src=test_images/%s&format=png&width=640&quality=100&colorspace=srgb&strip=0' % image
                )
                self.assertEqual(png.status_code, 200)
                self.assertNotEqual(jpg.data, png.data)
                with open(tempfile, 'w') as f:
                    f.write(png.data)
                self.assertImageMatch(jpg.data, tempfile, 1000)
        finally:
            if os.path.exists(tempfile):
                os.remove(tempfile)


class ImageServerTestsFast(BaseTestCase):
    def test_upload_usage_stats(self):
        from imageserver.tasks import upload_usage_stats

        with mock.patch('requests.post') as mockpost:
            upload_usage_stats(logger=lm, data_manager=dm, settings=flask_app.config)

            mockpost.assert_called_once_with(mock.ANY, data=mock.ANY, timeout=mock.ANY)
            mock_args = mockpost.call_args
            stats = json.loads(mock_args[1]['data'])
            self.assertIn('version', stats)
            self.assertIn('host_id', stats)
            self.assertIn('stats', stats)
            self.assertIn('time', stats)
            self.assertIn('hash', stats)

    # Test serving of plain image
    def test_serve_plain_image(self):
        rv = self.app.get('/image?src=test_images/cathedral.jpg')
        self.assertEqual(rv.status_code, 200)
        self.assertIn('image/jpeg', rv.headers['Content-Type'])
        # knowing length requires 'keep original' values in settings
        self.assertEqual(len(rv.data), 648496)
        self.assertEqual(rv.headers.get('Content-Length'), '648496')

    # Test serving of public image with public width (but not height) limit
    def test_public_width_limit(self):
        flask_app.config['PUBLIC_MAX_IMAGE_WIDTH'] = 800
        flask_app.config['PUBLIC_MAX_IMAGE_HEIGHT'] = 0
        # Being within the limit should be OK
        rv = self.app.get('/image?src=test_images/cathedral.jpg&width=600')
        self.assertEqual(rv.status_code, 200)
        # Complete but small images should still be OK
        rv = self.app.get('/image?src=test_images/quru470.png')
        self.assertEqual(rv.status_code, 200)
        # Requesting full image should apply the limits as default width/height
        rv = self.app.get('/image?src=test_images/cathedral.jpg&format=png')
        self.assertEqual(rv.status_code, 200)
        (w, _h) = get_png_dimensions(rv.data)
        self.assertEqual(w, 800)
        # Requesting large version of image should be denied
        rv = self.app.get('/image?src=test_images/cathedral.jpg&format=png&width=900')
        self.assertEqual(rv.status_code, 400)
        self.assertIn('exceeds', rv.data)
        # height 680 --> width of 907 (so deny)
        rv = self.app.get('/image?src=test_images/cathedral.jpg&format=png&height=680')
        self.assertEqual(rv.status_code, 400)
        self.assertIn('exceeds', rv.data)
        # rotated 90 deg, height 680 --> width 510 (allowed)
        rv = self.app.get('/image?src=test_images/cathedral.jpg&format=png&height=680&angle=90')
        self.assertEqual(rv.status_code, 200)
        # Being logged in should not enforce any restriction
        self.login('admin', 'admin')
        rv = self.app.get('/image?src=test_images/cathedral.jpg&format=png&width=900')
        self.assertEqual(rv.status_code, 200)
        (w, _h) = get_png_dimensions(rv.data)
        self.assertEqual(w, 900)

    # Test serving of public image with public width+height limit
    def test_public_width_and_height_limit(self):
        flask_app.config['PUBLIC_MAX_IMAGE_WIDTH'] = 800
        flask_app.config['PUBLIC_MAX_IMAGE_HEIGHT'] = 400
        # Being at the limit should be OK
        rv = self.app.get('/image?src=test_images/cathedral.jpg&width=800&height=400')
        self.assertEqual(rv.status_code, 200)
        # Anything over the limit, not (with no rotate/crop cleverness this time)
        rv = self.app.get('/image?src=test_images/cathedral.jpg&width=800&height=410')
        self.assertEqual(rv.status_code, 400)
        rv = self.app.get('/image?src=test_images/cathedral.jpg&width=810&height=400')
        self.assertEqual(rv.status_code, 400)
        rv = self.app.get('/image?src=test_images/cathedral.jpg&width=810&height=410')
        self.assertEqual(rv.status_code, 400)
        rv = self.app.get('/image?src=test_images/cathedral.jpg&width=810&height=410&angle=90')
        self.assertEqual(rv.status_code, 400)
        rv = self.app.get('/image?src=test_images/cathedral.jpg&width=810&height=410&left=0.2&right=0.8&top=0.2&bottom=0.8')
        self.assertEqual(rv.status_code, 400)

    # Test serving of public image without any width/height defined
    def test_public_image_defaults(self):
        flask_app.config['PUBLIC_MAX_IMAGE_WIDTH'] = 800
        flask_app.config['PUBLIC_MAX_IMAGE_HEIGHT'] = 800
        # Landscape image should be width limited
        rv = self.app.get('/image?src=test_images/cathedral.jpg&format=png')
        self.assertEqual(rv.status_code, 200)
        (w, h) = get_png_dimensions(rv.data)
        self.assertLess(h, w)
        self.assertEqual(w, 800)
        # Portrait image should be height limited
        rv = self.app.get('/image?src=test_images/dorset.jpg&format=png')
        self.assertEqual(rv.status_code, 200)
        (w, h) = get_png_dimensions(rv.data)
        self.assertLess(w, h)
        self.assertEqual(h, 800)
        # Explicitly enabling padding should give the exact limit
        rv = self.app.get('/image?src=test_images/cathedral.jpg&format=png&autosizefit=0')
        self.assertEqual(rv.status_code, 200)
        (w, h) = get_png_dimensions(rv.data)
        self.assertEqual(w, 800)
        self.assertEqual(h, 800)
        # Small images should be unaffected
        rv = self.app.get('/image?src=test_images/quru470.png&format=png')
        self.assertEqual(rv.status_code, 200)
        (w, h) = get_png_dimensions(rv.data)
        self.assertEqual(w, 470)
        self.assertEqual(h, 300)
        # Being logged in should not enforce any restriction
        self.login('admin', 'admin')
        rv = self.app.get('/image?src=test_images/cathedral.jpg&format=png')
        self.assertEqual(rv.status_code, 200)
        (w, h) = get_png_dimensions(rv.data)
        self.assertEqual(w, 1600)
        self.assertEqual(h, 1200)

    # Test serving of public image with a template and lower public limits
    def test_template_public_image_lower_limits(self):
        flask_app.config['PUBLIC_MAX_IMAGE_WIDTH'] = 100
        flask_app.config['PUBLIC_MAX_IMAGE_HEIGHT'] = 100
        # Just template should serve at the template size (not be limited)
        rv = self.app.get('/image?src=test_images/cathedral.jpg&tmp=smalljpeg&format=png')
        self.assertEqual(rv.status_code, 200)
        (w, h) = get_png_dimensions(rv.data)
        self.assertEqual(w, 200)
        self.assertEqual(h, 200)
        # Size beyond the template size should error
        rv = self.app.get('/image?src=test_images/cathedral.jpg&tmp=smalljpeg&format=png&width=250')
        self.assertEqual(rv.status_code, 400)
        # Size between limit and template size should be ok
        rv = self.app.get('/image?src=test_images/cathedral.jpg&tmp=smalljpeg&format=png&width=150')
        self.assertEqual(rv.status_code, 200)
        # Size lower than limit should be ok
        rv = self.app.get('/image?src=test_images/cathedral.jpg&tmp=smalljpeg&format=png&width=75')
        self.assertEqual(rv.status_code, 200)

    # Test serving of public image with a template and higher public limits
    def test_template_public_image_higher_limits(self):
        flask_app.config['PUBLIC_MAX_IMAGE_WIDTH'] = 500
        flask_app.config['PUBLIC_MAX_IMAGE_HEIGHT'] = 500
        # Just template should serve at the template size (as normal)
        rv = self.app.get('/image?src=test_images/cathedral.jpg&tmp=smalljpeg&format=png')
        self.assertEqual(rv.status_code, 200)
        (w, h) = get_png_dimensions(rv.data)
        self.assertEqual(w, 200)
        self.assertEqual(h, 200)
        # Size beyond the limit should error
        rv = self.app.get('/image?src=test_images/cathedral.jpg&tmp=smalljpeg&format=png&width=600')
        self.assertEqual(rv.status_code, 400)
        # Size between template size and limit should be ok
        rv = self.app.get('/image?src=test_images/cathedral.jpg&tmp=smalljpeg&format=png&width=400')
        self.assertEqual(rv.status_code, 200)
        # Size lower than template size should be ok
        rv = self.app.get('/image?src=test_images/cathedral.jpg&tmp=smalljpeg&format=png&width=100')
        self.assertEqual(rv.status_code, 200)

    # Test serving of public image with a template without any width/height defined
    def test_template_public_image_defaults(self):
        flask_app.config['PUBLIC_MAX_IMAGE_WIDTH'] = 800
        flask_app.config['PUBLIC_MAX_IMAGE_HEIGHT'] = 800
        # Create a blank template
        dm.save_object(ImageTemplate('Blank', '', {}))
        im._templates.reset()
        # Just template should serve at the image size (below limit)
        rv = self.app.get('/image?src=test_images/quru470.png&tmp=blank&format=png')
        self.assertEqual(rv.status_code, 200)
        (w, h) = get_png_dimensions(rv.data)
        self.assertEqual(w, 470)
        self.assertEqual(h, 300)
        # Just template should serve at the limit size (image larger than limit)
        rv = self.app.get('/image?src=test_images/cathedral.jpg&tmp=blank&format=png')
        self.assertEqual(rv.status_code, 200)
        (w, h) = get_png_dimensions(rv.data)
        self.assertEqual(w, 800)
        self.assertEqual(h, 600)
        # Up to limit should be ok
        rv = self.app.get('/image?src=test_images/cathedral.jpg&tmp=blank&format=png&width=600')
        self.assertEqual(rv.status_code, 200)
        # Over the limit should error
        rv = self.app.get('/image?src=test_images/cathedral.jpg&tmp=blank&format=png&width=900')
        self.assertEqual(rv.status_code, 400)

    # Test serving of original image
    def test_serve_original_image(self):
        flask_app.config['IMAGE_FORMAT_DEFAULT'] = 'png'
        flask_app.config['IMAGE_STRIP_DEFAULT'] = True
        rv = self.app.get('/original?src=test_images/cathedral.jpg')
        assert rv.status_code == 200
        assert 'image/jpeg' in rv.headers['Content-Type'], 'HTTP headers do not specify image/jpeg'
        assert len(rv.data) == 648496, 'Returned original image length is incorrect'
        assert rv.headers.get('Content-Length') == '648496'

    # Test stripping of metadata
    def test_info_strip(self):
        rv = self.app.get('/image?src=test_images/cathedral.jpg&width=200&strip=0')
        assert rv.status_code == 200
        orig_len = len(rv.data)
        rv = self.app.get('/image?src=test_images/cathedral.jpg&width=200&strip=1')
        assert rv.status_code == 200
        assert len(rv.data) < orig_len, 'Stripped image is not smaller than the original'

    # Test attachment option
    def test_attach_image(self):
        rv = self.app.get('/image?src=test_images/cathedral.jpg&attach=1')
        assert rv.status_code == 200
        assert rv.headers.get('Content-Disposition') is not None
        assert 'attachment' in rv.headers['Content-Disposition']
        assert 'filename="cathedral.jpg"' in rv.headers['Content-Disposition']
        # Repeat for original
        rv = self.app.get('/original?src=test_images/cathedral.jpg&attach=1')
        assert rv.status_code == 200
        assert rv.headers.get('Content-Disposition') is not None
        assert 'attachment' in rv.headers['Content-Disposition']
        assert 'filename="cathedral.jpg"' in rv.headers['Content-Disposition']

    # Test simple resize
    def test_resize_image(self):
        rv = self.app.get('/image?src=test_images/cathedral.jpg&format=png&width=500')
        assert rv.status_code == 200
        image_dims = get_png_dimensions(rv.data)
        assert image_dims[0] == 500 # Should be 500x375
        assert image_dims[1] == 375
        # Test with and without auto-size-fit
        rv = self.app.get('/image?src=test_images/cathedral.jpg&format=png&width=500&height=500')
        assert rv.status_code == 200
        image_dims = get_png_dimensions(rv.data)
        assert image_dims[0] == 500 # Should be 500x500
        assert image_dims[1] == 500
        rv = self.app.get('/image?src=test_images/cathedral.jpg&format=png&width=500&height=500&autosizefit=1')
        assert rv.status_code == 200
        image_dims = get_png_dimensions(rv.data)
        assert image_dims[0] == 500 # Should be 500x375 again
        assert image_dims[1] == 375
        # 0 means "keep original size"
        rv = self.app.get('/image?src=test_images/cathedral.jpg&format=png&width=0&height=0')
        assert rv.status_code == 200
        image_dims = get_png_dimensions(rv.data)
        assert image_dims[0] == 1600
        assert image_dims[1] == 1200

    # v1.24 #2219 http://www.4p8.com/eric.brasseur/gamma.html
    def test_resize_image_gamma(self):
        rv = self.app.get('/image?src=test_images/gamma_dalai_lama_gray_tft.jpg&format=png&width=150')
        assert rv.status_code == 200
        self.assertImageMatch(rv.data, 'gamma_dalai_lama_150.png')

    # Test the alignment within a filled image
    def test_align_centre_param(self):
        # Get default padded image
        url = '/image?src=test_images/cathedral.jpg&format=png&strip=0&width=600&height=400&left=0.2&right=0.8&fill=white'
        rv = self.app.get(url)
        assert rv.status_code == 200
        default_size = len(rv.data)
        # Check default mode is centre aligned
        rv = self.app.get(url + '&halign=C0.5&valign=C0.5')
        assert rv.status_code == 200
        assert len(rv.data) == default_size

    # Test the alignment within a filled image
    def test_align_param(self):
        url = '/image?src=test_images/cathedral.jpg&format=png&strip=0&width=600&height=400&left=0.2&right=0.8&fill=white'
        # Align right
        rv = self.app.get(url + '&halign=R1')
        assert rv.status_code == 200
        self.assertImageMatch(rv.data, 'align-right.png')
        # Check image does not get chopped off
        rv = self.app.get(url + '&halign=L1')
        assert rv.status_code == 200
        self.assertImageMatch(rv.data, 'align-right.png')
        # Align left-ish
        rv = self.app.get(url + '&halign=L0.1')
        assert rv.status_code == 200
        self.assertImageMatch(rv.data, 'align-left-10.png')

    # Test error handling on alignment parameters
    def test_align_invalid_params(self):
        url = '/image?src=test_images/cathedral.jpg&width=600&height=400&left=0.2&right=0.8'
        # Try some invalid values
        rv = self.app.get(url + '&halign=L1.1')
        assert rv.status_code == 400
        rv = self.app.get(url + '&halign=0')
        assert rv.status_code == 400
        rv = self.app.get(url + '&halign=T0')
        assert rv.status_code == 400
        rv = self.app.get(url + '&halign=LR0')
        assert rv.status_code == 400
        rv = self.app.get(url + '&valign=B1.01')
        assert rv.status_code == 400
        rv = self.app.get(url + '&valign=Z0.5')
        assert rv.status_code == 400
        rv = self.app.get(url + '&valign=L1')
        assert rv.status_code == 400
        rv = self.app.get(url + '&valign=T0.1.2')
        assert rv.status_code == 400

    # Test resized, cropped, filled image
    def test_cropped_image(self):
        url = '/image?src=test_images/cathedral.jpg&format=png&width=500&height=500&top=0.1&bottom=0.9&left=0.1&right=0.9&fill=0000ff'
        rv = self.app.get(url)
        assert rv.status_code == 200
        self.assertImageMatch(rv.data, 'crop-test-1.png')
        # Test that auto-crop-fit takes effect
        url += '&autocropfit=1'
        rv = self.app.get(url)
        assert rv.status_code == 200
        self.assertImageMatch(rv.data, 'crop-test-2.png')

    # Test tiled image
    def test_tiled_image(self):
        # Empty the cache prior to testing base image creation
        test_img = auto_sync_file('test_images/cathedral.jpg', dm, tm)
        assert test_img is not None and test_img.status == Image.STATUS_ACTIVE
        im._uncache_image(ImageAttrs(test_img.src, test_img.id))
        # Test by comparing tiles vs the equivalent crops
        url_topleft_crop  = '/image?src=test_images/cathedral.jpg&format=png&right=0.5&bottom=0.5'
        url_botright_crop = '/image?src=test_images/cathedral.jpg&format=png&left=0.5&top=0.5'
        url_topleft_tile  = '/image?src=test_images/cathedral.jpg&format=png&tile=1:4'
        url_botright_tile = '/image?src=test_images/cathedral.jpg&format=png&tile=4:4'
        # Get all
        rv_topleft_crop  = self.app.get(url_topleft_crop)
        rv_botright_crop = self.app.get(url_botright_crop)
        rv_topleft_tile  = self.app.get(url_topleft_tile)
        rv_botright_tile = self.app.get(url_botright_tile)
        # Check success
        assert rv_topleft_crop.status_code == 200
        assert rv_botright_crop.status_code == 200
        assert rv_topleft_tile.status_code == 200
        assert rv_botright_tile.status_code == 200
        # Check matches
        assert len(rv_topleft_crop.data) == len(rv_topleft_tile.data)
        assert len(rv_botright_crop.data) == len(rv_botright_tile.data)
        # Also check a tile of a resized crop
        url = '/image?src=test_images/cathedral.jpg&format=png&left=0.24&right=0.8&width=600&tile=1:4'
        rv = self.app.get(url)
        assert rv.status_code == 200
        tile_dims = get_png_dimensions(rv.data)
        assert tile_dims[0] == 600 / 2            # tile 1:4 == 1 of 2 wide x 2 high
        # v1.12.1094 Check the tile creation also created a base image ready for the other tiles
        image_obj = auto_sync_existing_file('test_images/cathedral.jpg', dm, tm)
        tile_base_attrs = ImageAttrs(
            # the same but without the tile spec
            image_obj.src, image_obj.id, iformat='png', left=0.24, right=0.8, width=600
        )
        base_img = cm.get(tile_base_attrs.get_cache_key())
        assert base_img is not None

    # Test rotated image
    def test_rotated_image(self):
        im.reset_image(ImageAttrs('test_images/cathedral.jpg'))
        rv = self.app.get('/image?src=test_images/cathedral.jpg&format=png&width=500&angle=-90')
        assert rv.status_code == 200
        self.assertImageMatch(rv.data, 'rotated.png')
        # Regression - test that floats are allowed
        rv = self.app.get('/image?src=test_images/cathedral.jpg&format=png&width=100&angle=45.5')
        assert rv.status_code == 200

    # Test flipped image
    def test_flipped_image(self):
        im.reset_image(ImageAttrs('test_images/dorset.jpg'))
        rv = self.app.get('/image?src=test_images/dorset.jpg&format=png&width=500&flip=h')
        assert rv.status_code == 200
        self.assertImageMatch(rv.data, 'flip-h.png')
        rv = self.app.get('/image?src=test_images/dorset.jpg&format=png&width=500&angle=90&flip=v')
        assert rv.status_code == 200
        self.assertImageMatch(rv.data, 'flip-v-rotated.png')

    # Test multi-page handling
    def test_page_param(self):
        img_url = '/image?src=test_images/multipage.tif&format=png&width=800&strip=1'
        rv = self.app.get(img_url + '&page=1')
        assert rv.status_code == 200
        page_1_len = len(rv.data)
        rv = self.app.get(img_url + '&page=2')
        assert rv.status_code == 200
        assert len(rv.data) != page_1_len
        self.assertImageMatch(rv.data, 'multi-page-2.png')

    # Test change of format
    def test_format_image(self):
        test_url = '/image?src=test_images/cathedral.jpg&width=500&format=png'
        rv = self.app.get(test_url)
        assert rv.status_code == 200
        assert 'image/png' in rv.headers['Content-Type'], 'HTTP headers do not specify image/png'
        self.assertImageMatch(rv.data, 'width-500.png')

    # Progressive JPG tests
    def test_pjpeg_format(self):
        bl_rv = self.app.get('/image?src=test_images/dorset.jpg&strip=0&quality=100')
        prog_rv = self.app.get('/image?src=test_images/dorset.jpg&strip=0&quality=100&format=pjpg')
        self.assertEqual(bl_rv.status_code, 200)
        self.assertEqual(prog_rv.status_code, 200)
        # Test the returned mime type is correct
        self.assertIn('image/jpeg', prog_rv.headers['Content-Type'])
        # Test the image looks like the original baseline JPG
        orig_file = os.path.join(
            os.path.abspath(flask_app.config['IMAGES_BASE_DIR']),
            'test_images',
            'dorset.jpg'
        )
        self.assertImageMatch(prog_rv.data, orig_file)
        # For this image, progressive encoding is smaller than baseline
        self.assertLess(len(prog_rv.data), len(bl_rv.data))
        # Returned filenames should end in .jpg, not .pjpg
        prog_rv = self.app.get('/image?src=test_images/dorset.jpg&strip=0&quality=100&format=pjpg&attach=1')
        self.assertEqual(prog_rv.status_code, 200)
        self.assertIn('filename="dorset.jpg"', prog_rv.headers['Content-Disposition'])
        # The pjpg images should be cached as pjpg, also check pjpeg ==> pjpg
        prog_attrs = ImageAttrs('test_images/dorset.jpg', 1, iformat='pjpeg')
        prog_attrs.normalise_values()
        self.assertIn('Fpjpg', prog_attrs.get_cache_key())

    # Issue #528 - converting a PNG with transparency to JPG should not alter the image dimensions
    def test_alpha_png_to_jpeg(self):
        test_url = '/image?src=/test_images/quru470.png&width=300&height=300&format=jpg&quality=100'
        rv = self.app.get(test_url)
        assert rv.status_code == 200
        # We should of course get a 300x300 image (and not a 300x469!)
        self.assertImageMatch(rv.data, 'quru300.jpg')

    # Issue #648 - crop + rotate should do the right thing
    def test_crop_and_rotate(self):
        cm.clear()
        test_url = '/image?src=/test_images/dorset.jpg&angle=45&top=0.2&bottom=0.8&format=png'
        rv = self.app.get(test_url)
        assert rv.status_code == 200
        # convert dorset.jpg -rotate 45 -quality 75 dorset-45.png
        # convert dorset-45.png -gravity center -crop x60% output.png
        if imagemagick_version() < MAGICK_ROTATION_VERSION:
            # On RHEL 6, IM 654 to 672 gives a blurry old thing
            self.assertImageMatch(rv.data, 'rotate-crop-im654.png')
        else:
            # Produced with IM 684, sharp
            self.assertImageMatch(rv.data, 'rotate-crop.png')

    # Issue #648 - crop + rotate + resize should also do the right thing
    def test_crop_and_rotate_and_resize(self):
        cm.clear()
        test_url = '/image?src=/test_images/dorset.jpg&angle=45&top=0.2&bottom=0.8&width=450&height=450&format=png'
        rv = self.app.get(test_url)
        assert rv.status_code == 200
        # Given dorset.jpg rotated at 45 deg (see above)...
        # convert dorset-45.png -gamma 0.454545 -gravity center -crop x60% -resize 450x450 -extent 450x450 -gamma 2.2 output.png
        if imagemagick_version() < MAGICK_ROTATION_VERSION:
            self.assertImageMatch(rv.data, 'rotate-crop-450-im654.png')
        else:
            self.assertImageMatch(rv.data, 'rotate-crop-450.png')

    # Issue #513 - performing sequence of cropping + rotation should give consistent results
    def test_crop_and_rotate_sequence(self):
        cm.clear()
        # Load a cropped image with no rotation
        test_url = '/image?src=/test_images/dorset.jpg&angle=0&top=0.2&bottom=0.8&width=450&height=450&format=png'
        rv = self.app.get(test_url)
        assert rv.status_code == 200
        # Load the same with rotation
        # With issue #513 this incorrectly used the former as a base image (resulting
        # in the crop occurring before rotation rather than the documented sequence)
        test_url = '/image?src=/test_images/dorset.jpg&angle=45&top=0.2&bottom=0.8&width=450&height=450&format=png'
        rv = self.app.get(test_url)
        assert rv.status_code == 200
        # Check the result is what we expect (same as for test_crop_and_rotate_and_resize)
        if imagemagick_version() < MAGICK_ROTATION_VERSION:
            self.assertImageMatch(rv.data, 'rotate-crop-450-im654.png')
        else:
            self.assertImageMatch(rv.data, 'rotate-crop-450.png')

    # Test certain blank parameters are allowed - compatibility with existing applications
    def test_blank_params(self):
        # Angle just makes fill apply
        rv = self.app.get('/image?src=test_images/cathedral.jpg&angle=45&width=&height=&fill=&left=&right=&bottom=&top=')
        assert rv.status_code == 200

    # Test basic caching
    def test_basic_caching(self):
        test_url = '/image?src=test_images/cathedral.jpg&width=413&format=png'
        rv = self.app.get(test_url)
        self.assertEqual(rv.status_code, 200)
        self.assertEqual(rv.headers['X-From-Cache'], 'False')
        t1_usec = int(rv.headers['X-Time-Taken'])
        def get_from_cache():
            self.app.get(test_url)
        t2 = timeit.Timer(get_from_cache).timeit(1)
        self.assertLess(t2, 0.050, 'Cached png took more than 50ms to return')
        rv = self.app.get(test_url)
        self.assertEqual(rv.status_code, 200)
        self.assertEqual(rv.headers['X-From-Cache'], 'True')
        t3_usec = int(rv.headers['X-Time-Taken'])
        # Cached internal time should be quicker than generated internal time
        self.assertLess(t3_usec, t1_usec)
        # Internal time taken (cached) should be lte total request time (cached)
        self.assertLessEqual(t3_usec / 1000000.0, t2)

    # Test cache parameter
    # v1.34 now only supported when logged in
    def test_cache_param(self):
        test_url = '/image?src=test_images/cathedral.jpg&width=123'
        test_img = auto_sync_existing_file('test_images/cathedral.jpg', dm, tm)
        test_attrs = ImageAttrs(test_img.src, test_img.id, width=123)
        # v1.34 when not logged in this param should be ignored
        cm.clear()
        rv = self.app.get(test_url + '&cache=0')
        self.assertEqual(rv.status_code, 200)
        cached_image = cm.get(test_attrs.get_cache_key())
        self.assertIsNotNone(cached_image)
        # When logged in the param should be respected
        cm.clear()
        setup_user_account('kryten', 'none')
        self.login('kryten', 'kryten')
        rv = self.app.get(test_url + '&cache=0')
        self.assertEqual(rv.status_code, 200)
        self.assertEqual(rv.headers['X-From-Cache'], 'False')
        # Should not yet be in cache
        cached_image = cm.get(test_attrs.get_cache_key())
        self.assertIsNone(cached_image, 'Image was cached when cache=0 was specified')
        # Request with cache=1 (default)
        rv = self.app.get(test_url)
        self.assertEqual(rv.status_code, 200)
        # Should be in cache now
        cached_image = cm.get(test_attrs.get_cache_key())
        self.assertIsNotNone(cached_image)

    # Test re-cache parameter
    # v1.34 re-cache is only enabled with BENCHMARKING=True
    def test_recache_param(self):
        # So in v1.34 the param should be ignored by default
        url = '/image?src=test_images/dorset.jpg&width=50'
        rv = self.app.get(url)
        self.assertEqual(rv.status_code, 200)
        rv = self.app.get(url + '&recache=1')
        self.assertEqual(rv.status_code, 200)
        self.assertEqual(rv.headers['X-From-Cache'], 'True')  # not re-cached
        # Now enable recache and get on with the test
        flask_app.config['BENCHMARKING'] = True
        # Create a new test image to use
        src_file = get_abs_path('test_images/cathedral.jpg')
        dst_file = get_abs_path('test_images/test_image.jpg')
        shutil.copy(src_file, dst_file)
        i = None
        try:
            # Get an image
            url = '/image?src=test_images/test_image.jpg&width=500'
            rv = self.app.get(url)
            self.assertEqual(rv.status_code, 200)
            self.assertEqual(rv.headers['X-From-Cache'], 'False')
            # Get it again
            rv = self.app.get(url)
            self.assertEqual(rv.status_code, 200)
            self.assertEqual(rv.headers['X-From-Cache'], 'True')
            # Get it again with re-cache
            rv = self.app.get(url + '&recache=1')
            self.assertEqual(rv.status_code, 200)
            self.assertEqual(rv.headers['X-From-Cache'], 'False')
            # Get it again
            rv = self.app.get(url)
            self.assertEqual(rv.status_code, 200)
            self.assertEqual(rv.headers['X-From-Cache'], 'True')
            # Delete the file
            os.remove(dst_file)
            # Get it again (should actually work, returned from cache)
            rv = self.app.get(url)
            self.assertEqual(rv.status_code, 200)
            # Get it again with re-cache (delete should now be detected)
            rv = self.app.get(url + '&recache=1')
            self.assertEqual(rv.status_code, 404)
            # Get it again (check the cache was cleared)
            rv = self.app.get(url)
            self.assertEqual(rv.status_code, 404)
            # Check that the database knows it's deleted
            i = dm.get_image(src='test_images/test_image.jpg', load_history=True)
            self.assertIsNotNone(i)
            self.assertEqual(i.status, Image.STATUS_DELETED)
            self.assertGreater(len(i.history), 0)
            self.assertEqual(i.history[-1].action, ImageHistory.ACTION_DELETED)
        finally:
            if os.path.exists(dst_file):
                os.remove(dst_file)
            if i:
                dm.delete_image(i, True)

    # Test no params
    def test_no_src(self):
        rv = self.app.get('/image')
        assert rv.status_code == 400
        rv = self.app.get('/original')
        assert rv.status_code == 400

    # Test 403 on insecure src param
    def test_insecure_src(self):
        # Should be permission denied unless running as root
        rv = self.app.get('/image?src=~root/../../../etc/passwd')
        self.assertEqual(rv.status_code, 403)
        rv = self.app.get('/original?src=~root/../../../etc/passwd')
        self.assertEqual(rv.status_code, 403)
        # Might be readable by anyone
        rv = self.app.get('/image?src=../../../../../../../../../etc/passwd')
        self.assertEqual(rv.status_code, 403)
        rv = self.app.get('/original?src=../../../../../../../../../etc/passwd')
        self.assertEqual(rv.status_code, 403)

    # Test 403 on insecure unicode src param
    def test_unicode_insecure_src(self):
        # Should be permission denied unless running as root
        rv = self.app.get('/image?src=~root/../../../etc/pâßßwd')
        self.assertEqual(rv.status_code, 403)
        rv = self.app.get('/original?src=~root/../../../etc/pâßßwd')
        self.assertEqual(rv.status_code, 403)
        # Might be readable by anyone
        rv = self.app.get('/image?src=../../../../../../../../../etc/pâßßwd')
        self.assertEqual(rv.status_code, 403)
        rv = self.app.get('/original?src=../../../../../../../../../etc/pâßßwd')
        self.assertEqual(rv.status_code, 403)

    # Test 404 on invalid src param
    def test_404_src(self):
        rv = self.app.get('/image?src=test_images/none_existent.jpg')
        self.assertEqual(rv.status_code, 404)
        rv = self.app.get('/original?src=test_images/none_existent.jpg')
        self.assertEqual(rv.status_code, 404)

    # #1864 Ensure unicode garbage URLs return 404 (thanks script kiddies)
    def test_unicode_404_src(self):
        rv = self.app.get('/image?src=swëdish/dørset.jpg')
        self.assertEqual(rv.status_code, 404)
        self.assertIn('swëdish/dørset.jpg', rv.data)
        rv = self.app.get('/original?src=swëdish/dørset.jpg')
        self.assertEqual(rv.status_code, 404)
        self.assertIn('swëdish/dørset.jpg', rv.data)

    # #2517 Test that a/b.jpg is /a/b.jpg is /a//b.jpg
    # #2517 Test that /a/b/c.jpg is /a//b/c.jpg is /a///b/c.jpg
    def test_src_dup_seps(self):
        test_cases = [
            {
                'try_images': [
                    'test_images/cathedral.jpg',
                    '/test_images/cathedral.jpg',
                    '/test_images//cathedral.jpg'
                ],
                'try_folders': [
                    'test_images',
                    '/test_images',
                    'test_images//'
                ]
            },
            {
                'try_images': [
                    'test_images/subfolder/cathedral.jpg',
                    '/test_images//subfolder/cathedral.jpg',
                    '/test_images///subfolder/cathedral.jpg'
                ],
                'try_folders': [
                    'test_images/subfolder',
                    'test_images//subfolder',
                    'test_images///subfolder'
                ]
            }
        ]
        # Create test_images/subfolder/cathedral.jpg
        make_dirs('test_images/subfolder')
        copy_file('test_images/cathedral.jpg', 'test_images/subfolder/cathedral.jpg')
        # Run tests
        try:
            for test_case in test_cases:
                image_ids = []
                folder_ids = []
                for image_src in test_case['try_images']:
                    rv = self.app.get('/image?src=' + image_src)
                    self.assertEqual(rv.status_code, 200)
                    rv = self.app.get('/api/v1/details?src=' + image_src)
                    self.assertEqual(rv.status_code, 200)
                    obj = json.loads(rv.data)
                    image_ids.append(obj['data']['id'])
                for folder_path in test_case['try_folders']:
                    db_folder = dm.get_folder(folder_path=folder_path)
                    self.assertIsNotNone(db_folder)
                    folder_ids.append(db_folder.id)
                # Image IDs should all be the same
                self.assertEqual(len(image_ids), 3)
                self.assertEqual(image_ids[0], image_ids[1])
                self.assertEqual(image_ids[1], image_ids[2])
                # Folder IDs should all be the same
                self.assertEqual(len(folder_ids), 3)
                self.assertEqual(folder_ids[0], folder_ids[1])
                self.assertEqual(folder_ids[1], folder_ids[2])
        finally:
            delete_dir('test_images/subfolder', recursive=True)

    # Test buffer overflow protection on string params
    def test_overflow_params(self):
        buf = 'a' * 1025
        rv = self.app.get('/image?src=' + buf)
        assert rv.status_code == 400 and 'out of range' in rv.data
        rv = self.app.get('/original?src=' + buf)
        assert rv.status_code == 400 and 'out of range' in rv.data
        rv = self.app.get('/image?src=test_images/test.jpg&overlay=' + buf)
        assert rv.status_code == 400 and 'out of range' in rv.data
        buf = 'a' * 257
        rv = self.app.get('/image?src=test_images/test.jpg&format=' + buf)
        assert rv.status_code == 400 and 'not a valid choice' in rv.data
        rv = self.app.get('/image?src=test_images/test.jpg&tmp=' + buf)
        assert rv.status_code == 400 and 'not a valid choice' in rv.data
        rv = self.app.get('/image?src=test_images/test.jpg&angle=1&fill=' + buf)
        assert rv.status_code == 400 and 'out of range' in rv.data
        rv = self.app.get('/image?src=test_images/test.jpg&icc=' + buf)
        assert rv.status_code == 400 and 'not a valid choice' in rv.data
        rv = self.app.get('/image?src=test_images/test.jpg&ovpos=' + buf)
        assert rv.status_code == 400 and 'not a valid choice' in rv.data

    # #1864 Test buffer overflow protection on unicode string params (thanks script kiddies)
    def test_unicode_overflow_params(self):
        buf = 'ø' * 1025
        rv = self.app.get('/image?src=' + buf)
        assert rv.status_code == 400 and 'out of range' in rv.data
        rv = self.app.get('/original?src=' + buf)
        assert rv.status_code == 400 and 'out of range' in rv.data
        rv = self.app.get('/image?src=test_images/test.jpg&overlay=' + buf)
        assert rv.status_code == 400 and 'out of range' in rv.data

    # Test bad params
    def test_bad_params(self):
        rv = self.app.get('/image?src=test_images/test.jpg&width=99999')
        assert rv.status_code == 400 and 'out of range' in rv.data
        rv = self.app.get('/image?src=test_images/test.jpg&height=-10')
        assert rv.status_code == 400 and 'out of range' in rv.data
        rv = self.app.get('/image?src=test_images/test.jpg&top=1.1')
        assert rv.status_code == 400 and 'out of range' in rv.data
        rv = self.app.get('/image?src=test_images/test.jpg&bottom=-0.5')
        assert rv.status_code == 400 and 'out of range' in rv.data
        rv = self.app.get('/image?src=test_images/cathedral.jpg&format=eggs')
        assert rv.status_code == 400 and 'not a valid choice' in rv.data
        rv = self.app.get('/image?src=test_images/cathedral.jpg&width=500&height=500&fill=spam')
        assert rv.status_code == 415 and 'unsupported fill colour' in rv.data
        rv = self.app.get('/image?src=test_images/cathedral.jpg&tmp=eggs_and_spam')
        assert rv.status_code == 400
        rv = self.app.get('/image?src=test_images/cathedral.jpg&icc=eggs_and_spam')
        assert rv.status_code == 400
        rv = self.app.get('/image?src=test_images/cathedral.jpg&overlay=eggs_and_spam')
        assert rv.status_code == 404 and 'not found' in rv.data
        rv = self.app.get('/image?src=test_images/cathedral.jpg&ovopacity=1.1')
        assert rv.status_code == 400 and 'out of range' in rv.data
        rv = self.app.get('/image?src=test_images/cathedral.jpg&ovsize=-0.5')
        assert rv.status_code == 400 and 'out of range' in rv.data
        rv = self.app.get('/image?src=test_images/cathedral.jpg&icc=AdobeRGB1998&intent=perceptive')
        assert rv.status_code == 400 and 'not a valid choice' in rv.data
        rv = self.app.get('/image?src=test_images/cathedral.jpg&tile=5')
        assert rv.status_code == 400 and 'invalid format' in rv.data
        rv = self.app.get('/image?src=test_images/cathedral.jpg&tile=1:400')
        assert rv.status_code == 400 and 'out of range' in rv.data
        rv = self.app.get('/image?src=test_images/cathedral.jpg&tile=1:12')
        assert rv.status_code == 400 and 'not square' in rv.data
        rv = self.app.get('/image?src=test_images/cathedral.jpg&tile=0:9')
        assert rv.status_code == 400 and 'out of range' in rv.data
        rv = self.app.get('/image?src=test_images/cathedral.jpg&tile=10:9')
        assert rv.status_code == 400 and 'out of range' in rv.data
        rv = self.app.get('/image?src=test_images/cathedral.jpg&page=-1')
        assert rv.status_code == 400 and 'out of range' in rv.data
        rv = self.app.get('/image?src=test_images/cathedral.jpg&page=1024768')
        assert rv.status_code == 400 and 'out of range' in rv.data
        rv = self.app.get('/image?src=test_images/cathedral.jpg&flip=x')
        assert rv.status_code == 400 and 'not a valid choice' in rv.data

    # #2590 Some clients request "x=1&amp;y=2" instead of "x=1&y=2"
    def test_bad_query_string(self):
        # Get an image correctly
        rv = self.app.get('/image?src=test_images/cathedral.jpg&width=100&height=100&format=png')
        self.assertEqual(rv.status_code, 200)
        self.assertIn('image/png', rv.headers['Content-Type'])
        self.assertEqual(rv.headers['X-From-Cache'], 'False')
        image_len = len(rv.data)
        # This incorrect URL should now retrieve the same image
        rv = self.app.get('/image?src=test_images/cathedral.jpg&amp;width=100&amp;height=100&amp;format=png')
        self.assertEqual(rv.status_code, 200)
        self.assertIn('image/png', rv.headers['Content-Type'])
        self.assertEqual(rv.headers['X-From-Cache'], 'True')
        self.assertEqual(len(rv.data), image_len)

    # Ensure that cache key values are normalised and handled properly
    def test_cache_keys(self):
        # Floats should be rounded to 0.0000x
        f = 0.123456789
        i = ImageAttrs(
            '', 1,
            rotation=f, top=f, left=f, bottom=f, right=f,
            overlay_size=f, overlay_opacity=f,
            overlay_src='grr'  # So the overlay params get kept
        )
        ov_hash = str(hash('grr'))
        self.assertEqual(
            i.get_cache_key(),
            'IMG:1,O0.12346,T0.12346,L0.12346,B0.12346,R0.12346,Y' + ov_hash + ',YO0.12346,YS0.12346'
        )
        # Smallest numbers should be 0.00005 not 5e-05
        f = 0.00001
        i = ImageAttrs('', 1, rotation=f, top=f, left=f, bottom=f, right=f)
        self.assertEqual(i.get_cache_key(), 'IMG:1,O0.00001,T0.00001,L0.00001,B0.00001,R0.00001')
        # Tiny values should be rounded to 0 then removed
        f = 0.0000001
        i = ImageAttrs('', 1, rotation=f, top=f, left=f, bottom=f, right=f)
        i.normalise_values()
        self.assertEqual(i.get_cache_key(), 'IMG:1')
        # Currently we encode 1.0 as "1.0" rather than "1"
        i = ImageAttrs('', 1, rotation=1.0)
        i.normalise_values()
        self.assertEqual(i.get_cache_key(), 'IMG:1,O1.0')
        # Blank strings should be left out
        i = ImageAttrs(
            '', 1, iformat='', template='', align_h='', align_v='', flip='',
            fill='', overlay_src='', icc_profile='', icc_intent='',
            colorspace='', tile_spec=''
        )
        i.normalise_values()
        self.assertEqual(i.get_cache_key(), 'IMG:1')
        # 0 and 1 crop marks should be left out
        i = ImageAttrs('', 1, top=0, left=0, bottom=1, right=1)
        i.normalise_values()
        self.assertEqual(i.get_cache_key(), 'IMG:1')
        # Rotation 0 or 360 should be left out
        i = ImageAttrs('', 1, rotation=0)
        i.normalise_values()
        self.assertEqual(i.get_cache_key(), 'IMG:1')
        i = ImageAttrs('', 1, rotation=360)
        i.normalise_values()
        self.assertEqual(i.get_cache_key(), 'IMG:1')
        # Fill should be left out when not resizing both dimensions
        i = ImageAttrs('', 1, width=200, height=200, fill='#0000ff')
        i.normalise_values()
        self.assertEqual(i.get_cache_key(), 'IMG:1,W200,H200,I#0000ff')
        i = ImageAttrs('', 1, width=200, fill='#0000ff')
        i.normalise_values()
        self.assertEqual(i.get_cache_key(), 'IMG:1,W200')
        # Hidden or 0 size overlay cancels overlay
        ov_hash = str(hash('grr'))
        i = ImageAttrs('', 1, overlay_src='grr', overlay_opacity=0.9, overlay_size=0.9)
        i.normalise_values()
        self.assertEqual(i.get_cache_key(), 'IMG:1,Y' + ov_hash + ',YO0.9,YS0.9')
        i = ImageAttrs('', 1, overlay_src='grr', overlay_opacity=0, overlay_size=1)
        i.normalise_values()
        self.assertEqual(i.get_cache_key(), 'IMG:1')
        i = ImageAttrs('', 1, overlay_src='grr', overlay_opacity=1, overlay_size=0)
        i.normalise_values()
        self.assertEqual(i.get_cache_key(), 'IMG:1')
        # No ICC name cancels ICC params
        i = ImageAttrs('', 1, icc_profile='grr', icc_intent='relative', icc_bpc=True)
        i.normalise_values()
        self.assertEqual(i.get_cache_key(), 'IMG:1,Pgrr,Nrelative,C')
        i = ImageAttrs('', 1, icc_profile='', icc_intent='relative', icc_bpc=True)
        i.normalise_values()
        self.assertEqual(i.get_cache_key(), 'IMG:1')

    # Test requested image attributes get applied and processed properly
    def test_image_attrs_precedence(self):
        ia = ImageAttrs('myimage.png', -1, width=789, fill='auto')
        # Apply a fictional template
        ia.apply_dict({
            'width': 100,
            'rotation': 360,
            'fill': 'red',
            'dpi_x': 300,
            'dpi_y': 300},
            override_values=False,
            normalise=False
        )
        # Ensure the template params are there
        self.assertEqual(ia.rotation(), 360)
        self.assertEqual(ia.dpi(), 300)
        # Ensure the initial parameters override the template
        self.assertEqual(ia.width(), 789)
        self.assertEqual(ia.fill(), 'auto')
        # Apply fictional server defaults
        ia.apply_default_values(iformat='png', strip=True, dpi=72)
        # Ensure the server defaults are there
        self.assertEqual(ia.format_raw(), 'png')
        self.assertEqual(ia.format(), ia.format_raw())
        self.assertTrue(ia.strip_info())
        # Ensure the previous params override the server defaults
        self.assertEqual(ia.dpi(), 300)
        # Ensure the net parameters look good
        ia.normalise_values()
        self.assertIsNone(ia.format_raw())    # png is the image's format anyway
        self.assertEqual(ia.format(), 'png')  # from filename, not params
        self.assertEqual(ia.width(), 789)
        self.assertEqual(ia.dpi(), 300)
        self.assertTrue(ia.strip_info())
        self.assertIsNone(ia.rotation())      # 360 would have no effect
        self.assertIsNone(ia.fill())          # As there's no rotation and no other filling to do
        # Test for the bug that caused this unit test in the first place
        # (auto fill param should take precendence over red fill template)
        ia = ImageAttrs('myimage.png', -1, top=0.2, fill='auto')
        ia.apply_dict({
            'width': 300,
            'height': 300,
            'fill': 'red'},
            override_values=False,
            normalise=True
        )
        self.assertEqual(ia.fill(), 'auto')
        # And that 0 DPI does override the system (handled differently in previous versions)
        ia = ImageAttrs('myimage.png', -1, dpi=0)
        ia.apply_default_values(dpi=72)
        ia.normalise_values()
        self.assertIsNone(ia.dpi())

    # Test the identification of suitable base images in cache
    def test_base_image_detection(self):
        image_obj = auto_sync_existing_file('test_images/dorset.jpg', dm, tm)
        image_id = image_obj.id
        # Clean
        orig_attrs = ImageAttrs('test_images/dorset.jpg', image_id)
        im.reset_image(orig_attrs)
        # Set up tests
        w1000_attrs = ImageAttrs('test_images/dorset.jpg', image_id, iformat='png', width=1000, rotation=90)
        w500_attrs = ImageAttrs('test_images/dorset.jpg', image_id, iformat='png', width=500, rotation=90)
        w100_attrs = ImageAttrs('test_images/dorset.jpg', image_id, iformat='png', width=100, rotation=90)
        base = im._get_base_image(w1000_attrs)
        assert base is None, 'Found an existing base image for ' + str(w1000_attrs)
        # Get an 1100 image, should provide the base for 1000
        rv = self.app.get('/image?src=test_images/dorset.jpg&format=png&width=1100&angle=90')
        assert rv.status_code == 200
        base = im._get_base_image(w1000_attrs)
        assert base is not None and base.attrs().width() == 1100
        # Get 1000 image, should provide the base for 500
        rv = self.app.get('/image?src=test_images/dorset.jpg&format=png&width=1000&angle=90')
        assert rv.status_code == 200
        base = im._get_base_image(w500_attrs)
        assert base is not None and base.attrs().width() == 1000
        # Get 500 image, should provide the base for 100
        rv = self.app.get('/image?src=test_images/dorset.jpg&format=png&width=500&angle=90')
        assert rv.status_code == 200
        base = im._get_base_image(w100_attrs)
        assert base is not None and base.attrs().width() == 500
        # Make sure none of these come back for incompatible image requests
        base = im._get_base_image(ImageAttrs('test_images/dorset.jpg', image_id, iformat='png', width=500)) # No rotation
        assert base is None
        base = im._get_base_image(ImageAttrs('test_images/dorset.jpg', image_id, iformat='bmp', width=500, rotation=90)) # Format
        assert base is None
        base = im._get_base_image(ImageAttrs('test_images/dorset.jpg', image_id, iformat='png', width=500, height=500, rotation=90)) # Aspect ratio
        assert base is None
        base = im._get_base_image(ImageAttrs('test_images/dorset.jpg', image_id, iformat='png', width=500, rotation=90, fill='#ff0000')) # Fill
        assert base is None
        # But if we want to sharpen the 500px version that should be OK
        base = im._get_base_image(ImageAttrs('test_images/dorset.jpg', image_id, iformat='png', width=500, rotation=90, sharpen=200))
        assert base is not None and base.attrs().width() == 500
        # Adding an overlay should be OK
        base = im._get_base_image(ImageAttrs('test_images/dorset.jpg', image_id, iformat='png', width=500, rotation=90, overlay_src='test_images/quru110.png'))
        assert base is not None and base.attrs().width() == 500
        # Tiling!
        # Creating a tile of the 500px version should use the same as a base
        base = im._get_base_image(ImageAttrs('test_images/dorset.jpg', image_id, iformat='png', width=500, rotation=90, tile_spec=(3,9)))
        assert base is not None and base.attrs().width() == 500
        # Create that tile
        rv = self.app.get('/image?src=test_images/dorset.jpg&format=png&width=500&angle=90&tile=3:9')
        assert rv.status_code == 200
        # A different format of the tile should not use the cached tile as a base
        base = im._get_base_image(ImageAttrs('test_images/dorset.jpg', image_id, iformat='jpg', width=500, rotation=90, tile_spec=(3,9)))
        assert base is None
        # But a stripped version of the same tile should
        base = im._get_base_image(ImageAttrs('test_images/dorset.jpg', image_id, iformat='png', width=500, rotation=90, tile_spec=(3,9), strip=True))
        assert base is not None and base.attrs().tile_spec() == (3, 9)
        # Clean up
        im.reset_image(orig_attrs)
        #
        # Overlays - We cannot allow an overlayed image to be use as a base, because:
        #            a) After resizing, the resulting overlay size might not be correct
        #            b) When cropping, rotating, blurring, flipping etc, the operation would already
        #               include the overlay, while normally (without a base) the overlay is done last
        #
        # The only exception is tiling, which can (and should!) use the exact same image as a base
        #
        w1000_attrs = ImageAttrs('test_images/dorset.jpg', image_id, iformat='png', width=1000, overlay_src='test_images/quru110.png')
        base = im._get_base_image(w1000_attrs)
        assert base is None, 'Found an existing base image for ' + str(w1000_attrs)
        # Get an 1100 image, which should NOT provide the base for 1000
        rv = self.app.get('/image?src=test_images/dorset.jpg&format=png&width=1100&overlay=test_images/quru110.png')
        assert rv.status_code == 200
        base = im._get_base_image(w1000_attrs)
        assert base is None
        # Get a 500 image, we should be able to tile from it
        rv = self.app.get('/image?src=test_images/dorset.jpg&format=png&width=500&overlay=test_images/quru110.png')
        assert rv.status_code == 200
        base = im._get_base_image(ImageAttrs('test_images/dorset.jpg', image_id, iformat='png', width=500, overlay_src='test_images/quru110.png', tile_spec=(1,4)))
        assert base is not None and base.attrs().width() == 500
        # Clean up
        im.reset_image(orig_attrs)
        #
        # Run some similar tests for newer parameters (flip and page)
        #
        image_obj = auto_sync_existing_file('test_images/multipage.tif', dm, tm)
        image_id  = image_obj.id
        # Clean
        orig_attrs = ImageAttrs('test_images/multipage.tif', image_id)
        im.reset_image(orig_attrs)
        # Set up tests
        w500_attrs = ImageAttrs('test_images/multipage.tif', image_id, page=2, iformat='png', width=500, flip='v')
        base = im._get_base_image(w500_attrs)
        assert base is None, 'Found an existing base image for ' + str(w500_attrs)
        # Get an 800 image, p2, flip v
        rv = self.app.get('/image?src=test_images/multipage.tif&format=png&width=800&page=2&flip=v')
        assert rv.status_code == 200
        self.assertImageMatch(rv.data, 'multi-page-2-800-flip-v.png')
        # Should be able to use the 800 as a base for a 500
        base = im._get_base_image(w500_attrs)
        assert base is not None and base.attrs().width() == 800
        # Generate the 500
        rv = self.app.get('/image?src=test_images/multipage.tif&format=png&width=500&page=2&flip=v')
        assert rv.status_code == 200
        # Make sure none of these come back for incompatible image requests
        base = im._get_base_image(ImageAttrs('test_images/multipage.tif', image_id, iformat='png', width=500)) # No page
        assert base is None
        base = im._get_base_image(ImageAttrs('test_images/multipage.tif', image_id, page=2, iformat='png', width=500, flip='h')) # Wrong flip
        assert base is None
        base = im._get_base_image(ImageAttrs('test_images/multipage.tif', image_id, page=3, iformat='png', width=500, flip='v')) # Wrong page
        assert base is None
        # But if we want to sharpen the 500px version that should be OK
        base = im._get_base_image(ImageAttrs('test_images/multipage.tif', image_id, page=2, iformat='png', width=500, flip='v', sharpen=200))
        assert base is not None and base.attrs().width() == 500
        # Adding an overlay should be OK
        base = im._get_base_image(ImageAttrs('test_images/multipage.tif', image_id, page=2, iformat='png', width=500, flip='v', overlay_src='test_images/quru110.png'))
        assert base is not None and base.attrs().width() == 500
        # Creating a tile of the 500px version should use the same as a base
        base = im._get_base_image(ImageAttrs('test_images/multipage.tif', image_id, page=2, iformat='png', width=500, flip='v', tile_spec=(3,9)))
        assert base is not None and base.attrs().width() == 500
        # Clean up
        im.reset_image(orig_attrs)

    # There was a bug where "cmyk.jpg&colorspace=rgb" would be used as a base image
    # for "cmyk.jpg&icc=some_icc&colorspace=rgb" but this was incorrect because the
    # base image is then RGB instead of CMYK.
    def test_base_image_colorspaces(self):
        # Clean
        image_obj = auto_sync_existing_file('test_images/picture-cmyk.jpg', dm, tm)
        image_id = image_obj.id
        orig_attrs = ImageAttrs('test_images/picture-cmyk.jpg', image_id)
        im.reset_image(orig_attrs)
        # Set up tests
        orig_attrs = ImageAttrs('test_images/picture-cmyk.jpg',
                                image_id, iformat='jpg', width=500, colorspace='rgb')
        w200_attrs = ImageAttrs('test_images/picture-cmyk.jpg',
                                image_id, iformat='jpg', width=200, colorspace='rgb')
        icc_attrs_1 = ImageAttrs('test_images/picture-cmyk.jpg',
                                 image_id, iformat='jpg', width=500, icc_profile='CoatedGRACoL2006')
        icc_attrs_2 = ImageAttrs('test_images/picture-cmyk.jpg',
                                 image_id, iformat='jpg', width=500, icc_profile='CoatedGRACoL2006',
                                 colorspace='rgb')
        cspace_attrs = ImageAttrs('test_images/picture-cmyk.jpg',
                                  image_id, iformat='jpg', width=500, colorspace='gray')
        # Get the orig_attrs image
        rv = self.app.get('/image?src=test_images/picture-cmyk.jpg&format=jpg&width=500&colorspace=rgb')
        self.assertEqual(rv.status_code, 200)
        # Now getting a width 200 of that should be OK
        base = im._get_base_image(w200_attrs)
        self.assertIsNotNone(base)
        # Getting an ICC version should not use the RGB base
        base = im._get_base_image(icc_attrs_1)
        self.assertIsNone(base)
        # Getting an RGB of the ICC version should not use the RGB base either
        base = im._get_base_image(icc_attrs_2)
        self.assertIsNone(base)
        # Getting a GRAY version should not use the RGB base
        base = im._get_base_image(cspace_attrs)
        self.assertIsNone(base)

    # Test the auto-pyramid generation, which is really a specialist case of test_base_image_detection
    def test_auto_pyramid(self):
        image_obj  = auto_sync_existing_file('test_images/dorset.jpg', dm, tm)
        orig_attrs = ImageAttrs(image_obj.src, image_obj.id)
        w500_attrs = ImageAttrs(image_obj.src, image_obj.id, width=500)
        # Clean
        cm.clear()
        im.reset_image(orig_attrs)
        # Get the original
        rv = self.app.get('/image?src=test_images/dorset.jpg')
        assert rv.status_code == 200
        orig_len = len(rv.data)
        # Only the original should come back as base for a 500 version
        base = im._get_base_image(w500_attrs)
        assert base is None or len(base.data()) == orig_len
        # Set the minimum auto-pyramid threshold and get a tile of the image
        flask_app.config["AUTO_PYRAMID_THRESHOLD"] = 1000000
        rv = self.app.get('/image?src=test_images/dorset.jpg&tile=1:4')
        assert rv.status_code == 200
        # Wait a bit for the pyramiding to finish
        time.sleep(15)
        # Now check the cache again for a base for the 500 version
        base = im._get_base_image(w500_attrs)
        assert base is not None, 'Auto-pyramid did not generate a smaller image'
        # And it shouldn't be the original image either
        assert len(base.data()) < orig_len
        assert base.attrs().width() is not None
        assert base.attrs().width() < 1600 and base.attrs().width() >= 500
        # Finally, clean up the cache so that test_base_image_detection can use similar tests
        im.reset_image(orig_attrs)

    # Test the correct base images are used when creating tiles
    def test_tile_base_images(self):
        orig_img = auto_sync_existing_file('test_images/cathedral.jpg', dm, tm)
        orig_attrs = ImageAttrs(orig_img.src, orig_img.id)
        orig_id = orig_img.id
        # Clean
        im.reset_image(orig_attrs)
        # Generate 2 base images
        rv = self.app.get('/image?src=test_images/cathedral.jpg&width=1000&strip=0')
        assert rv.status_code == 200
        rv = self.app.get('/image?src=test_images/cathedral.jpg&width=500&strip=0')
        assert rv.status_code == 200
        # Test base image detection
        base = im._get_base_image(ImageAttrs('test_images/cathedral.jpg', orig_id, width=800, tile_spec=(2,4)))
        assert base is not None and base.attrs().width() == 1000
        base = im._get_base_image(ImageAttrs('test_images/cathedral.jpg', orig_id, width=800, rotation=180, flip='v', tile_spec=(2,4)))
        assert base is not None and base.attrs().width() == 1000
        base = im._get_base_image(ImageAttrs('test_images/cathedral.jpg', orig_id, width=800, height=800, size_fit=True, strip=True, tile_spec=(2,4)))
        assert base is not None and base.attrs().width() == 1000
        base = im._get_base_image(ImageAttrs('test_images/cathedral.jpg', orig_id, width=800, height=800, size_fit=True, strip=True, overlay_src='test_images/quru110.png', tile_spec=(2,4)))
        assert base is not None and base.attrs().width() == 1000
        base = im._get_base_image(ImageAttrs('test_images/cathedral.jpg', orig_id, width=500, tile_spec=(18,36)))
        assert base is not None and base.attrs().width() == 500
        base = im._get_base_image(ImageAttrs('test_images/cathedral.jpg', orig_id, width=500, rotation=180, tile_spec=(18,36)))
        assert base is not None and base.attrs().width() == 500
        base = im._get_base_image(ImageAttrs('test_images/cathedral.jpg', orig_id, width=500, rotation=180, flip='v', tile_spec=(18,36)))
        assert base is not None and base.attrs().width() == 500
        base = im._get_base_image(ImageAttrs('test_images/cathedral.jpg', orig_id, width=500, height=500, size_fit=True, strip=True, tile_spec=(18,36)))
        assert base is not None and base.attrs().width() == 500
        base = im._get_base_image(ImageAttrs('test_images/cathedral.jpg', orig_id, width=500, height=500, size_fit=True, strip=True, overlay_src='test_images/quru110.png', tile_spec=(18,36)))
        assert base is not None and base.attrs().width() == 500
        # Clean up again
        im.reset_image(orig_attrs)

    # Test that settings take effect
    def test_settings(self):
        # Get img1 with explicit format and quality params
        img1 = self.app.get('/image?src=test_images/dorset.jpg&width=800&format=bmp&quality=50')
        assert img1.status_code == 200
        assert 'image/bmp' in img1.headers['Content-Type']
        # Get img2, no params but with global defaults set to be the same as img1
        flask_app.config['IMAGE_FORMAT_DEFAULT'] = 'bmp'
        flask_app.config['IMAGE_QUALITY_DEFAULT'] = 50
        img2 = self.app.get('/image?src=test_images/dorset.jpg&width=800')
        assert img2.status_code == 200
        assert 'image/bmp' in img2.headers['Content-Type']
        assert len(img1.data) == len(img2.data)
        # Generate img3 with resize quality 3
        flask_app.config['IMAGE_FORMAT_DEFAULT'] = 'png'
        flask_app.config['IMAGE_RESIZE_QUALITY'] = 3
        img3 = self.app.get('/image?src=test_images/dorset.jpg&width=800')
        assert img3.status_code == 200
        assert 'image/png' in img3.headers['Content-Type']
        # Delete img3 from cache
        img3_obj = auto_sync_existing_file('test_images/dorset.jpg', dm, tm)
        img3_attrs = ImageAttrs(img3_obj.src, img3_obj.id, iformat='png', width=800)
        assert cm.delete(img3_attrs.get_cache_key()), 'Failed to delete img3 from cache'
        # Re-generate it as img4 with resize quality 1
        flask_app.config['IMAGE_FORMAT_DEFAULT'] = 'png'
        flask_app.config['IMAGE_RESIZE_QUALITY'] = 1
        img4 = self.app.get('/image?src=test_images/dorset.jpg&width=800')
        assert img4.status_code == 200
        assert 'image/png' in img4.headers['Content-Type']
        assert len(img4.data) < len(img3.data)  # Assumes lower quality gives lower file size
        # Test keeping the original image format
        flask_app.config['IMAGE_FORMAT_DEFAULT'] = ''
        flask_app.config['IMAGE_RESIZE_QUALITY'] = 75
        img5 = self.app.get('/image?src=test_images/dorset.jpg&width=805')
        assert img5.status_code == 200
        assert 'image/jpeg' in img5.headers['Content-Type']
        img5_size = len(img5.data)
        # Test strip
        flask_app.config['IMAGE_STRIP_DEFAULT'] = True
        img6 = self.app.get('/image?src=test_images/dorset.jpg&width=805')
        assert img6.status_code == 200
        assert len(img6.data) < img5_size

    # Test the ETag header behaves as it should
    def test_etag(self):
        rv = self.app.get('/image?src=test_images/thames.jpg&width=800')
        assert rv.headers.get('ETag') is not None
        etag_800 = rv.headers.get('ETag')
        # Test same image
        rv = self.app.get('/image?src=test_images/thames.jpg&width=800')
        assert rv.headers.get('ETag') == etag_800
        # Test equivalent image
        rv = self.app.get('/image?src=test_images/thames.jpg&width=800&angle=360&format=jpg&left=0&right=1')
        assert rv.headers.get('ETag') == etag_800
        # Test slightly different image
        rv = self.app.get('/image?src=test_images/thames.jpg&width=810')
        assert rv.headers.get('ETag') != etag_800
        etag_810 = rv.headers.get('ETag')
        rv = self.app.get('/image?src=test_images/thames.jpg')
        assert rv.headers.get('ETag') != etag_800
        assert rv.headers.get('ETag') != etag_810
        etag_thames = rv.headers.get('ETag')
        # Test very different image
        rv = self.app.get('/image?src=test_images/cathedral.jpg')
        assert rv.headers.get('ETag') != etag_800
        assert rv.headers.get('ETag') != etag_810
        assert rv.headers.get('ETag') != etag_thames

    # Test that PDF files can be read and converted
    # Also tests the page and dpi parameters
    # NOTE: Requires Ghostscript 9.04 or above (for PNG DownScaleFactor support)
    def test_pdf_support(self):
        tempfile = '/tmp/qis_pdf_image.png'
        pdfrelfile = 'test_images/pdftest.pdf'
        pdfabsfile = get_abs_path(pdfrelfile)
        pdfurl = '/image?src=' + pdfrelfile + '&format=png&quality=75&strip=0&page=7'
        # Reset
        def pdf_reset():
            try: os.remove(tempfile)
            except: pass
        # Test getting "image" dimensions - should be using PDF_BURST_DPI setting, default 150
        pdf_props = im.get_image_properties(pdfrelfile)
        assert pdf_props, 'Failed to read PDF properties'
        assert pdf_props['width'] in [1237, 1238], 'Converted image width is ' + str(pdf_props['width'])
        assert pdf_props['height'] == 1650, 'Converted image height is ' + str(pdf_props['height'])
        # Test dpi parameter takes effect for conversions
        rv = self.app.get(pdfurl + '&dpi=75')
        assert rv.status_code == 200, 'Failed to generate image from PDF'
        assert 'image/png' in rv.headers['Content-Type']
        png_size = get_png_dimensions(rv.data)
        assert png_size[0] in [618, 619], 'Converted image width is ' + str(pdf_props['width'])
        assert png_size[1] == 825, 'Converted image height is ' + str(pdf_props['height'])
        # Runs gs -dBATCH -dNOPAUSE -dNOPROMPT -sDEVICE=png16m -r450 -dDownScaleFactor=3 -dFirstPage=7 -dLastPage=7 -dTextAlphaBits=4 -dGraphicsAlphaBits=4 -dUseCropBox -sOutputFile=/tmp/qis_pdf_image.png ../images/test_images/pdftest.pdf
        pdf_reset()
        gs_params = [
            '-dBATCH', '-dNOPAUSE', '-dNOPROMPT',
            '-sDEVICE=png16m',
            '-r150', '-dDOINTERPOLATE',
            '-dFirstPage=7', '-dLastPage=7',
            '-dTextAlphaBits=4', '-dGraphicsAlphaBits=4',
            '-dUseCropBox',
            '-sOutputFile=' + tempfile,
            pdfabsfile
        ]
        assert call_gs(gs_params), 'Ghostcript conversion failed'
        rv = self.app.get(pdfurl + '&dpi=150')
        assert rv.status_code == 200, 'Failed to generate image from PDF'
        assert 'image/png' in rv.headers['Content-Type']
        self.assertImageMatch(rv.data, tempfile)
        pdf_reset()

    # Test support for reading digital camera RAW files
    # Requires qismagick v2.0.0+
    def test_nef_raw_file_support(self):
        # Get an 800w PNG copy
        rv = self.app.get('/image?src=test_images/nikon_raw.nef&format=png&width=800&strip=0')
        self.assertEqual(rv.status_code, 200)
        # Check expected result - actual (ImageMagick would only return the 160x120 jpeg preview)
        dims = get_png_dimensions(rv.data)
        self.assertEqual(dims[0], 800)
        self.assertImageMatch(rv.data, 'nikon-raw-800.png')
        # The image dimensions are really 2000x3008 (Mac Preview) or 2014x3039 (LibRaw)
        raw_props = ie.get_image_properties('test_images/nikon_raw.nef', True)
        self.assertEqual(raw_props['width'], 2014)
        self.assertEqual(raw_props['height'], 3039)
        # EXIF data should be readable
        self.check_image_properties_dict(raw_props, 'TIFF', Model='NIKON D50')
        self.check_image_properties_dict(raw_props, 'EXIF', FNumber='4.2')

    # EXIF data should also be preserved for RAW file derivatives with strip=0
    # Requires qismagick v2.0.0+
    # TODO re-enable when ImageMagick keeps the meta data (or we implement manual EXIF transfer)
    @unittest.expectedFailure
    def test_nef_raw_file_converted_exif(self):
        rv = self.app.get('/image?src=test_images/nikon_raw.nef&format=png&width=800&strip=0')
        self.assertEqual(rv.status_code, 200)
        props = ie.get_image_data_properties(rv.data, 'png', True)
        self.check_image_properties_dict(props, 'TIFF', Model='NIKON D50')
        self.check_image_properties_dict(props, 'EXIF', FNumber='4.2')

    # Test support for reading digital camera RAW files
    # Requires qismagick v2.0.0+
    def test_cr2_raw_file_support(self):
        # Get a full size PNG copy
        rv = self.app.get('/image?src=test_images/canon_raw.cr2&format=png&strip=0')
        self.assertEqual(rv.status_code, 200)
        # Check expected dimensions - actual
        dims = get_png_dimensions(rv.data)
        self.assertEqual(dims[0], 4770)
        self.assertEqual(dims[1], 3178)
        # Check expected dimensions - original file
        raw_props = ie.get_image_properties('test_images/canon_raw.cr2', True)
        self.assertEqual(raw_props['width'], 4770)
        self.assertEqual(raw_props['height'], 3178)
        # EXIF data should be readable
        self.check_image_properties_dict(raw_props, 'TIFF', Model='Canon EOS 500D')
        self.check_image_properties_dict(raw_props, 'EXIF', FNumber='4.0')

    # EXIF data should also be preserved for RAW file derivatives with strip=0
    # Requires qismagick v2.0.0+
    # TODO re-enable when ImageMagick keeps the meta data (or we implement manual EXIF transfer)
    @unittest.expectedFailure
    def test_cr2_raw_file_converted_exif(self):
        rv = self.app.get('/image?src=test_images/canon_raw.cr2&format=png&strip=0')
        self.assertEqual(rv.status_code, 200)
        props = ie.get_image_data_properties(rv.data, 'png', True)
        self.check_image_properties_dict(props, 'TIFF', Model='Canon EOS 500D')
        self.check_image_properties_dict(props, 'EXIF', FNumber='4.0')

    # Test watermarks, overlays - opacity 0
    def test_overlays_blank(self):
        # Get blank test image as reference
        rv = self.app.get('/image?src=test_images/dorset.jpg&format=png&quality=75')
        self.assertEqual(rv.status_code, 200)
        original_len = len(rv.data)
        # Ensure that 0 opacity and 0 size don't error
        rv = self.app.get('/image?src=test_images/dorset.jpg&format=png&quality=75&overlay=test_images/quru110.png&ovopacity=0&ovsize=0')
        self.assertEqual(rv.status_code, 200)
        self.assertEqual(len(rv.data), original_len)

    # Test watermarks, overlays - should reject PDF as overlay image
    def test_overlays_no_pdf(self):
        rv = self.app.get('/image?src=test_images/dorset.jpg&format=png&quality=75&overlay=test_images/pdftest.pdf')
        self.assertEqual(rv.status_code, 415)
        self.assertIn('not supported', rv.data)

    # Test watermarks, overlays - default overlay should be opaque, fit width, centered
    def test_overlays_default(self):
        # See http://www.imagemagick.org/Usage/annotating/#watermarking
        # composite -quality 75 -gravity center images/test_images/quru110.png images/test_images/dorset.jpg /tmp/qis_overlay_image.png
        img_url = '/image?src=test_images/dorset.jpg&format=png&quality=75&strip=0&overlay=test_images/quru110.png'
        disk_image = os.path.join(flask_app.config['IMAGES_BASE_DIR'], 'test_images/dorset.jpg')
        logo_image = os.path.join(flask_app.config['IMAGES_BASE_DIR'], 'test_images/quru110.png')
        magick_params = [
            '-quality', '75',
            '-gravity', 'center',
            logo_image,
            disk_image,
            '/tmp/qis_overlay_image.png'
        ]
        self.compare_composite(img_url, magick_params)

    # Test watermarks, overlays - compare vs ImageMagick dissolve
    def test_overlays_opacity_position(self):
        # See http://www.imagemagick.org/Usage/annotating/#watermarking
        # composite -quality 75 -dissolve 50% -gravity south images/test_images/quru110.png images/test_images/dorset.jpg /tmp/qis_overlay_image.png
        img_url = '/image?src=test_images/dorset.jpg&format=png&quality=75&strip=0&overlay=test_images/quru110.png&ovopacity=0.5&ovpos=s'
        disk_image = os.path.join(flask_app.config['IMAGES_BASE_DIR'], 'test_images/dorset.jpg')
        logo_image = os.path.join(flask_app.config['IMAGES_BASE_DIR'], 'test_images/quru110.png')
        magick_params = [
            '-quality', '75',
            '-dissolve', '50%',
            '-gravity', 'south',
            logo_image,
            disk_image,
            '/tmp/qis_overlay_image.png'
        ]
        self.compare_composite(img_url, magick_params)

    # #2319 Test watermarks, overlays - overlay should not get squished
    def test_overlays_not_squished(self):
        # where 720 is 60% of the original height of cathedral.jpg
        # convert \( images/test_images/cathedral.jpg -crop 100%x60%+0+0 \) \( images/test_images/copyright.png -resize x720 \) -gravity center -quality 75 -composite /tmp/qis_overlay_image.png
        img_url = '/image?src=test_images/cathedral.jpg&bottom=0.6&format=png&quality=75&strip=0&overlay=test_images/copyright.png'
        disk_image = os.path.join(flask_app.config['IMAGES_BASE_DIR'], 'test_images/cathedral.jpg')
        logo_image = os.path.join(flask_app.config['IMAGES_BASE_DIR'], 'test_images/copyright.png')
        magick_params = [
            '(', disk_image, '-crop', '100%x60%+0+0', ')',
            '(', logo_image, '-resize', 'x720', ')',
            '-gravity', 'center',
            '-quality', '75',
            '-composite',
            '/tmp/qis_overlay_image.png'
        ]
        self.compare_convert(img_url, magick_params)

    # #515 An RGB image onto a CMYK image used to mess up the colours of the overlay image and opacity did not work
    @unittest.skipIf(imagemagick_version() <= 675, 'Older ImageMagicks do not correctly set the image gamma')
    def test_overlays_rgb_on_cmyk(self):
        # composite -quality 100 -gravity center \( images/test_images/quru470.png -profile icc/sRGB.icc -profile icc/USWebCoatedSWOP.icc \) \( images/test_images/picture-cmyk.jpg -resize 500 \) /tmp/qis_overlay_image.jpg
        img_url = '/image?src=/test_images/picture-cmyk.jpg&overlay=/test_images/quru470.png&ovopacity=1&format=jpg&quality=100&width=500&strip=0&colorspace=cmyk'
        disk_image = os.path.join(flask_app.config['IMAGES_BASE_DIR'], 'test_images/picture-cmyk.jpg')
        logo_image = os.path.join(flask_app.config['IMAGES_BASE_DIR'], 'test_images/quru470.png')
        rgb_icc = os.path.join(flask_app.config['ICC_BASE_DIR'], 'sRGB.icc')
        cmyk_icc = os.path.join(flask_app.config['ICC_BASE_DIR'], 'USWebCoatedSWOP.icc')
        magick_params = [
            '-quality', '100',
            '-gravity', 'center',
            '(', logo_image, '-profile', rgb_icc, '-profile', cmyk_icc, ')',
            '(', disk_image, '-resize', '500', ')',
            '/tmp/qis_overlay_image.jpg'
        ]
        self.compare_composite(img_url, magick_params)

    # #515 A CMYK image onto RGB should correctly convert the colours of the CMYK to RGB
    @unittest.skipIf(imagemagick_version() <= 675, 'Older ImageMagicks do not correctly set the image gamma')
    def test_overlays_cmyk_on_rgb(self):
        rv = self.app.get('/image?src=/test_images/quru470.png&format=jpg&quality=100&overlay=/test_images/picture-cmyk.jpg&ovsize=1&ovopacity=0.5')
        self.assertEqual(rv.status_code, 200)
        self.assertImageMatch(rv.data, 'cmyk-on-rgb.jpg')

    # Test SVG overlays (requires ImageMagick compiled with librsvg)
    def test_svg_overlay(self):
        rv = self.app.get('/image?src=/test_images/blue bells.jpg&strip=0&format=png&width=800&overlay=/test_images/car.svg&ovsize=0.7&ovpos=s')
        self.assertEqual(rv.status_code, 200)
        # Different versions of rsvg (or maybe libcairo?) produce different output
        # There's no easy way of querying the library versions so try both known variations
        try:
            self.assertImageMatch(rv.data, 'svg-overlay-1.png')
        except AssertionError:
            self.assertImageMatch(rv.data, 'svg-overlay-2.png')

    # Test image templates
    def test_templates(self):
        template = 'Unit test template'
        # Utility to update a template in the database and reset the template manager cache
        def update_db_template(db_obj, update_dict):
            db_obj.template.update(update_dict)
            dm.save_object(db_template)
            im._templates.reset()
        # Create a temporary template to work with
        db_template = ImageTemplate(template, 'Temporary template for unit testing', {})
        db_template = dm.save_object(db_template, refresh=True)
        # Test format - original first
        flask_app.config['IMAGE_FORMAT_DEFAULT'] = ''
        rv = self.app.get('/image?src=test_images/thames.jpg')
        self.assertEqual(rv.status_code, 200)
        self.assertIn('image/jpeg', rv.headers['Content-Type'])
        # Test format from template
        update_db_template(db_template, {'format': {'value': 'png'}})
        self.assertIn(template, im.get_template_names())
        rv = self.app.get('/image?src=test_images/thames.jpg&tmp='+template)
        self.assertEqual(rv.status_code, 200)
        self.assertIn('image/png', rv.headers['Content-Type'])
        original_len = len(rv.data)
        # Test cropping from template makes it smaller
        update_db_template(db_template, {'top': {'value': 0.1}, 'left': {'value': 0.1},
                                         'bottom': {'value': 0.9}, 'right': {'value': 0.9}})
        rv = self.app.get('/image?src=test_images/thames.jpg&tmp='+template)
        self.assertEqual(rv.status_code, 200)
        cropped_len = len(rv.data)
        self.assertLess(cropped_len, original_len)
        # Test stripping the EXIF data makes it smaller again 2
        update_db_template(db_template, {'strip': {'value': True}})
        rv = self.app.get('/image?src=test_images/thames.jpg&tmp='+template)
        self.assertEqual(rv.status_code, 200)
        stripped_len = len(rv.data)
        self.assertLess(stripped_len, cropped_len)
        # Test resizing it small makes it smaller again 3
        update_db_template(db_template, {'width': {'value': 500}, 'height': {'value': 500}})
        rv = self.app.get('/image?src=test_images/thames.jpg&tmp='+template)
        self.assertEqual(rv.status_code, 200)
        resized_len = len(rv.data)
        self.assertLess(resized_len, stripped_len)
        # And that auto-fitting the crop then makes it slightly larger
        update_db_template(db_template, {'crop_fit': {'value': True}})
        rv = self.app.get('/image?src=test_images/thames.jpg&tmp='+template)
        self.assertEqual(rv.status_code, 200)
        autofit_crop_len = len(rv.data)
        self.assertGreater(autofit_crop_len, resized_len)
        # Test expiry settings - original first
        flask_app.config['IMAGE_EXPIRY_TIME_DEFAULT'] = 99
        rv = self.app.get('/image?src=test_images/thames.jpg&tmp='+template)
        self.assertEqual(rv.headers.get('Expires'), http_date(int(time.time() + 99)))
        # Test expiry settings from template
        update_db_template(db_template, {'expiry_secs': {'value': -1}})
        rv = self.app.get('/image?src=test_images/thames.jpg&tmp='+template)
        self.assertEqual(rv.headers.get('Expires'), http_date(0))
        # Test attachment settings from template
        update_db_template(db_template, {'attachment': {'value': True}})
        rv = self.app.get('/image?src=test_images/thames.jpg&tmp='+template)
        self.assertIsNotNone(rv.headers.get('Content-Disposition'))
        self.assertIn('attachment', rv.headers['Content-Disposition'])
        # Test that URL params override the template
        rv = self.app.get('/image?src=test_images/thames.jpg&tmp='+template+'&format=bmp&attach=0')
        self.assertEqual(rv.status_code, 200)
        self.assertIn('image/bmp', rv.headers['Content-Type'])
        self.assertIsNone(rv.headers.get('Content-Disposition'))
        template_bmp_len = len(rv.data)
        rv = self.app.get('/image?src=test_images/thames.jpg&tmp='+template+'&format=bmp&width=600&height=600&attach=0')
        self.assertEqual(rv.status_code, 200)
        self.assertGreater(len(rv.data), template_bmp_len)

    # Test spaces in file names - serving and caching
    def test_filename_spaces(self):
        # Test serving and cache store
        rv = self.app.get('/image?src=test_images/blue%20bells.jpg')
        assert rv.status_code == 200, 'Filename with spaces was not served'
        assert 'image/jpeg' in rv.headers['Content-Type']
        # knowing length requires 'keep original' values in settings
        assert len(rv.data) == 904256
        # Test retrieval from cache
        blue_img = auto_sync_existing_file('test_images/blue bells.jpg', dm, tm)
        blue_attrs = ImageAttrs(blue_img.src, blue_img.id)
        blue_image = cm.get(blue_attrs.get_cache_key())
        assert blue_image is not None, 'Filename with spaces was not retrieved from cache'
        assert len(blue_image) == 904256
        # Test attachment filename
        rv = self.app.get('/original?src=test_images/blue%20bells.jpg&attach=1')
        assert rv.status_code == 200
        assert rv.headers.get('Content-Disposition') is not None
        assert 'attachment' in rv.headers['Content-Disposition']
        assert 'filename="blue bells.jpg"' in rv.headers['Content-Disposition']
        # Test spaces in overlay images
        rv = self.app.get('/image?src=test_images/dorset.jpg&width=500&overlay=test_images/blue%20bells.jpg&ovsize=0.5')
        assert rv.status_code == 200, 'Overlay with spaces was not served'

    # Test reading image profile data
    def test_image_profile_properties(self):
        profile_data = im.get_image_properties('test_images/cathedral.jpg', True)
        assert 'width' in profile_data and 'height' in profile_data
        assert profile_data['width'] == 1600
        assert profile_data['height'] == 1200
        assert 'EXIF' in profile_data
        assert ('Make', 'Nokia') in profile_data['EXIF']
        assert ('ExposureMode', 'Auto Exposure') in profile_data['EXIF']

    # Test ICC colour profiles and colorspace parameter
    def test_icc_profiles(self):
        tempfile = '/tmp/qis_icc_image.jpg'
        # ICC test, compares the size of a generated image with the IM version
        def icc_test(img_url, magick_params, magick_size_diff=0):
            # Generate ICC image with ImageMagick
            assert call_im_convert(magick_params), 'ImageMagick convert failed'
            # Generate the same with the image server
            rv = self.app.get(img_url)
            assert rv.status_code == 200, 'Failed to generate ICC image: ' + rv.data
            assert 'image/jpeg' in rv.headers['Content-Type']
            self.assertImageMatch(rv.data, tempfile)
            try: os.remove(tempfile)
            except: pass
        # See doc/ICC_tests.txt for more information and expected results
        # Test 1 - picture-cmyk.jpg - convert to sRGB with colorspace parameter
        # convert images/test_images/picture-cmyk.jpg -quality 100 -intent perceptual -profile icc/sRGB.icc /tmp/qis_icc_image.jpg
        img_url = '/image?src=test_images/picture-cmyk.jpg&format=jpg&quality=100&strip=0&colorspace=srgb'
        disk_image = os.path.join(flask_app.config['IMAGES_BASE_DIR'], 'test_images/picture-cmyk.jpg')
        disk_rgb = os.path.join(flask_app.config['ICC_BASE_DIR'], 'sRGB.icc')
        magick_params = [
            disk_image,
            '-quality', '100',
            '-intent', 'perceptual',
            '-profile', disk_rgb,
            tempfile
        ]
        icc_test(img_url, magick_params)
        # Test 2 - picture-cmyk.jpg - convert [inbuilt] to CoatedGRACoL2006 to sRGB
        # convert images/test_images/picture-cmyk.jpg -quality 100 -intent relative -black-point-compensation -profile icc/CoatedGRACoL2006.icc -sampling-factor 1x1 -intent perceptual -profile icc/sRGB.icc /tmp/qis_icc_image.jpg
        img_url = "/image?src=test_images/picture-cmyk.jpg&format=jpg&quality=100&strip=0&icc=CoatedGRACoL2006&intent=relative&bpc=1&colorspace=srgb"
        disk_image = os.path.join(flask_app.config['IMAGES_BASE_DIR'], 'test_images/picture-cmyk.jpg')
        disk_rgb = os.path.join(flask_app.config['ICC_BASE_DIR'], 'sRGB.icc')
        disk_cmyk = os.path.join(flask_app.config['ICC_BASE_DIR'], 'CoatedGRACoL2006.icc')
        magick_params = [
            disk_image,
            '-quality', '100',
            '-intent', 'relative',
            '-black-point-compensation',
            '-profile', disk_cmyk,
            '-sampling-factor', '1x1',
            '-intent', 'perceptual',
            '-profile', disk_rgb,
            tempfile
        ]
        icc_test(img_url, magick_params)
        # Test 3 - dorset.jpg - convert to CMYK with UncoatedFOGRA29
        # convert images/test_images/dorset.jpg -quality 100 -profile icc/sRGB.icc -intent relative -black-point-compensation -profile icc/UncoatedFOGRA29.icc -sampling-factor 1x1 /tmp/qis_icc_image.jpg
        img_url = "/image?src=test_images/dorset.jpg&format=jpg&quality=100&strip=0&icc=UncoatedFOGRA29&intent=relative&bpc=1"
        disk_image = os.path.join(flask_app.config['IMAGES_BASE_DIR'], 'test_images/dorset.jpg')
        disk_rgb = os.path.join(flask_app.config['ICC_BASE_DIR'], 'sRGB.icc')
        disk_cmyk = os.path.join(flask_app.config['ICC_BASE_DIR'], 'UncoatedFOGRA29.icc')
        magick_params = [
            disk_image,
            '-quality', '100',
            '-profile', disk_rgb,
            '-intent', 'relative',
            '-black-point-compensation',
            '-profile', disk_cmyk,
            '-sampling-factor', '1x1',
            tempfile
        ]
        icc_test(img_url, magick_params)
        # Test 4 - dorset.jpg - convert to GRAY
        # convert images/test_images/dorset.jpg -quality 100 -profile icc/sRGB.icc -intent perceptual -profile icc/Greyscale.icm -sampling-factor 1x1 /tmp/qis_icc_image.jpg
        img_url = "/image?src=test_images/dorset.jpg&format=jpg&quality=100&strip=0&icc=Greyscale&intent=perceptual"
        disk_image = os.path.join(flask_app.config['IMAGES_BASE_DIR'], 'test_images/dorset.jpg')
        disk_rgb = os.path.join(flask_app.config['ICC_BASE_DIR'], 'sRGB.icc')
        disk_gray = os.path.join(flask_app.config['ICC_BASE_DIR'], 'Greyscale.icm')
        magick_params = [
            disk_image,
            '-quality', '100',
            '-profile', disk_rgb,
            '-intent', 'perceptual',
            '-profile', disk_gray,
            '-sampling-factor', '1x1',
            tempfile
        ]
        icc_test(img_url, magick_params)

    # Test the original URL won't serve up non-image files
    def test_original_serving_bad_files(self):
        tempfile = get_abs_path('php.ini')
        try:
            # Create a php.ini
            with open(tempfile, 'w') as tfile:
                tfile.write('UNIT TEST! This is my php.ini file containing interesting info.')
            # Test we can't now serve that up
            rv = self.app.get('/original?src=php.ini')
            self.assertEqual(rv.status_code, 415)
            self.assertIn('not a supported image', rv.data)
        finally:
            os.remove(tempfile)

    # Image management database tests
    def test_db_auto_population(self):
        folder_path = 'test_images'
        image_path = folder_path + '/cathedral.jpg'
        i = dm.get_image(src=image_path)
        if i: dm.delete_image(i, True)
        # Check db auto-populates from image URL
        rv = self.app.get('/image?src=' + image_path)
        assert rv.status_code == 200
        # Test folder now exists
        f = dm.get_folder(folder_path=folder_path)
        assert f is not None
        assert f.path == '/'+folder_path
        # Test image record now exists and has correct folder
        i = dm.get_image(src=image_path)
        assert i is not None
        assert i.src == image_path
        assert i.folder.id == f.id
        assert i.width == 1600
        assert i.height == 1200
        # Reset database for i
        dm.delete_image(i, True)
        assert dm.get_image(src=image_path) is None
        # Check db auto-populates from details API
        rv = self.app.get('/api/details?src=' + image_path)
        assert rv.status_code == 200
        i = dm.get_image(src=image_path, load_history=True)
        assert i is not None and i.width == 1600 and i.height == 1200, 'db has '+str(i)
        # Image history should be written for this one
        assert len(i.history) == 1
        assert i.history[0].action == ImageHistory.ACTION_CREATED
        # Reset
        dm.delete_image(i, True)
        assert dm.get_image(src=image_path) is None
        # Check db auto-populates from original URL
        rv = self.app.get('/original?src=' + image_path)
        assert rv.status_code == 200
        i = dm.get_image(src=image_path)
        assert i is not None and i.width == 1600 and i.height == 1200, 'db has '+str(i)
        # Reset
        dm.delete_image(i, True)
        assert dm.get_image(src=image_path) is None
        # Log in
        self.login('admin', 'admin')
        # Check db auto-populates from details page
        rv = self.app.get('/details/?src=' + image_path)
        assert rv.status_code == 200, 'Details page returned status ' + str(rv.status_code)
        i = dm.get_image(src=image_path)
        assert i is not None and i.width == 1600 and i.height == 1200, 'db has '+str(i)
        # Reset
        dm.delete_image(i, True)
        assert dm.get_image(src=image_path) is None
        # Check db auto-populates from an image upload
        temp_file = '/tmp/qis_uploadfile.jpg'
        image_path = 'test_images/tmp_qis_uploadfile.jpg'
        try:
            i = dm.get_image(src=image_path)
            assert i is None
            # Create image to upload, upload it
            src_file = get_abs_path('test_images/cathedral.jpg')
            shutil.copy(src_file, temp_file)
            rv = self.file_upload(self.app, temp_file, 'test_images')
            self.assertEqual(rv.status_code, 200)
            i = dm.get_image(src=image_path, load_history=True)
            assert i is not None and i.width == 1600 and i.height == 1200, 'after upload, db has '+str(i)
            uploaded_id = i.id
            # Check image history
            assert len(i.history) == 1
            assert i.history[0].action == ImageHistory.ACTION_CREATED
            assert i.history[0].user is not None
            assert i.history[0].user.username == 'admin'
            # Get an image and ensure it adds a cache entry for it
            rv = self.app.get('/image?src=' + image_path)
            assert rv.status_code == 200
            cache_entries = cm.search(searchfield1__eq=uploaded_id)
            assert len(cache_entries) > 0
            # Check db re-populates from a replacement image upload
            src_file = get_abs_path('test_images/dorset.jpg')
            shutil.copy(src_file, temp_file)
            rv = self.file_upload(self.app, temp_file, 'test_images')
            self.assertEqual(rv.status_code, 200)
            i = dm.get_image(src=image_path, load_history=True)
            assert i is not None and i.id == uploaded_id, 'db returned different record after re-upload: '+str(i)
            assert i.width == 1200 and i.height == 1600, 'after re-upload, db has '+str(i)
            # Check image history
            assert len(i.history) == 2
            assert i.history[1].action == ImageHistory.ACTION_REPLACED
            # Check that the cache was cleared too
            cache_entries = cm.search(searchfield1__eq=uploaded_id)
            assert len(cache_entries) == 0
        finally:
            # Delete temp file and uploaded file
            if os.path.exists(temp_file): os.remove(temp_file)
            delete_file(image_path)
        # Check db auto-populates for the now-deleted uploaded file
        im.reset_image(ImageAttrs(image_path))  # Anything to trigger auto-populate
        i = dm.get_image(src=image_path, load_history=True)
        assert i is not None
        assert i.status == Image.STATUS_DELETED
        assert len(i.history) == 3
        assert i.history[2].action == ImageHistory.ACTION_DELETED
        # Clean up
        dm.delete_image(i, True)

#    # A basic test to look for obvious memory leaks
#    def test_memory_leaks(self):
#        import gc
#        gc.collect()
#        rv = self.app.get('/image?src=test_images/cathedral.jpg&width=500&flip=v&cache=0')
#        assert rv.status_code == 200
#        rv = self.app.get('/image?src=test_images/cathedral.jpg&width=500&flip=v&cache=1')
#        assert rv.status_code == 200
#        rv = self.app.get('/original?src=test_images/cathedral.jpg')
#        assert rv.status_code == 200
#        rv = self.app.get('/image?src=test_images/multipage.tif&format=png&width=500&strip=1&page=2')
#        assert rv.status_code == 200
#        rv = self.app.get('/image?src=test_images/multipage.tif&format=png&width=500&strip=1&page=3')
#        assert rv.status_code == 200
#        gc.collect()
#        unreach = gc.collect()
#        assert unreach == 0, str(unreach) + ' unreachable'

    # File uploads
    def test_file_upload(self):
        self.login('admin', 'admin')
        # Copy a test file to upload
        src_file = get_abs_path('test_images/cathedral.jpg')
        dst_file = '/tmp/qis_uploadfile.jpg'
        shutil.copy(src_file, dst_file)
        try:
            # Upload
            rv = self.file_upload(self.app, dst_file, 'test_images')
            self.assertEqual(rv.status_code, 200)
            obj = json.loads(rv.data)['data']
            self.assertEqual(len(obj), 1)
            self.assertIn('/tmp/qis_uploadfile.jpg', obj)
            imgdata = obj['/tmp/qis_uploadfile.jpg']
            self.assertEqual(imgdata['src'], 'test_images/tmp_qis_uploadfile.jpg')
            self.assertGreater(imgdata['id'], 0)
            # Make sure it works
            rv = self.app.get('/image?src=test_images/tmp_qis_uploadfile.jpg')
            self.assertEqual(rv.status_code, 200)
        finally:
            # Remove the test files
            os.remove(dst_file)
            delete_file('test_images/tmp_qis_uploadfile.jpg')
        # Remove the data too
        db_img = dm.get_image(src='test_images/tmp_qis_uploadfile.jpg')
        assert db_img is not None, 'Upload did not create image data'
        dm.delete_image(db_img, True)

    # File uploads
    def test_file_upload_multi(self):
        self.login('admin', 'admin')
        # Copy test files to upload
        src_file = get_abs_path('test_images/cathedral.jpg')
        dst_file1 = '/tmp/qis_uploadfile1.jpg'
        dst_file2 = '/tmp/qis_uploadfile2.jpg'
        shutil.copy(src_file, dst_file1)
        shutil.copy(src_file, dst_file2)
        try:
            # Test both files success
            with open(dst_file1) as infile1:
                with open(dst_file2) as infile2:
                    rv = self.app.post('/api/upload', data={
                        'files': [infile1, infile2],
                        'path': 'test_images',
                        'overwrite': '1'
                    })
            self.assertEqual(rv.status_code, 200)
            obj = json.loads(rv.data)['data']
            self.assertEqual(len(obj), 2)
            imgdata = obj['/tmp/qis_uploadfile1.jpg']
            self.assertEqual(imgdata['src'], 'test_images/tmp_qis_uploadfile1.jpg')
            self.assertGreater(imgdata['id'], 0)
            imgdata = obj['/tmp/qis_uploadfile2.jpg']
            self.assertEqual(imgdata['src'], 'test_images/tmp_qis_uploadfile2.jpg')
            self.assertGreater(imgdata['id'], 0)
            # Test 1 file success, 1 file failure
            delete_file('test_images/tmp_qis_uploadfile1.jpg')
            with open(dst_file1) as infile1:
                with open(dst_file2) as infile2:
                    rv = self.app.post('/api/upload', data={
                        'files': [infile1, infile2],
                        'path': 'test_images',
                        'overwrite': '0'  # This will break now on dst_file2
                    })
            self.assertEqual(rv.status_code, API_CODES.ALREADY_EXISTS)
            obj = json.loads(rv.data)
            self.assertEqual(obj['status'], API_CODES.ALREADY_EXISTS)
            obj = obj['data']
            self.assertEqual(len(obj), 2)
            # First entry should be image info
            imgdata = obj['/tmp/qis_uploadfile1.jpg']
            self.assertEqual(imgdata['src'], 'test_images/tmp_qis_uploadfile1.jpg')
            self.assertGreater(imgdata['id'], 0)
            # Second entry should be error info
            imgdata = obj['/tmp/qis_uploadfile2.jpg']
            self.assertNotIn('id', imgdata)
            self.assertIn('error', imgdata)
            self.assertEqual(imgdata['error']['status'], API_CODES.ALREADY_EXISTS)
            self.assertIn('already exists', imgdata['error']['message'])
        finally:
            # Remove the test files
            for f in [dst_file1, dst_file2]:
                os.remove(f)
            delete_file('test_images/tmp_qis_uploadfile1.jpg')
            delete_file('test_images/tmp_qis_uploadfile2.jpg')
        # Remove the data too
        db_img = dm.get_image(src='test_images/tmp_qis_uploadfile1.jpg')
        dm.delete_image(db_img, True)
        db_img = dm.get_image(src='test_images/tmp_qis_uploadfile2.jpg')
        dm.delete_image(db_img, True)

    # File uploads
    def test_file_upload_unicode(self):
        self.login('admin', 'admin')
        # Copy a test file to upload
        src_file = get_abs_path('test_images/cathedral.jpg')
        dst_file = u'/tmp/qis uplo\xe4d f\xefle.jpg'
        shutil.copy(src_file, dst_file)
        try:
            # Upload
            rv = self.file_upload(self.app, dst_file, 'test_images')
            self.assertEqual(rv.status_code, 200)
            obj = json.loads(rv.data)['data']
            self.assertEqual(len(obj), 1)
            self.assertIn(u'/tmp/qis uplo\xe4d f\xefle.jpg', obj)
            imgdata = obj[u'/tmp/qis uplo\xe4d f\xefle.jpg']
            self.assertEqual(imgdata['src'], u'test_images/tmp_qis uplo\xe4d f\xefle.jpg')
            self.assertGreater(imgdata['id'], 0)
            # Make sure it works
            rv = self.app.get(u'/image?src=test_images/tmp_qis uplo\xe4d f\xefle.jpg')
            self.assertEqual(rv.status_code, 200)
        finally:
            # Remove the test files
            os.remove(dst_file)
            delete_file(u'test_images/tmp_qis uplo\xe4d f\xefle.jpg')
        # Remove the data too
        db_img = dm.get_image(src=u'test_images/tmp_qis uplo\xe4d f\xefle.jpg')
        assert db_img is not None, 'Upload did not create image data'
        dm.delete_image(db_img, True)

    # File uploads expected failures
    def test_bad_file_uploads(self):
        # Should fail if not logged in
        rv = self.app.post('/api/upload', data={
            'files': None,
            'path': 'test_images',
            'overwrite': '1'
        })
        self.assertEqual(rv.status_code, 401)
        self.login('admin', 'admin')
        # Non-image file upload should fail (1)
        rv = self.file_upload(self.app, '/etc/hosts', 'test_images')
        self.assertEqual(rv.status_code, 400)
        # Non-image file upload should fail (2)
        src_file = get_abs_path('test_images/cathedral.jpg')
        dst_file = '/tmp/qis_uploadfile.doc'
        shutil.copy(src_file, dst_file)
        try:
            rv = self.file_upload(self.app, dst_file, 'test_images')
            self.assertEqual(rv.status_code, 415)
        finally:
            if os.path.exists(dst_file):
                os.remove(dst_file)
        # Too large a file should fail
        src_file = get_abs_path('test_images/cathedral.jpg')
        dst_file = '/tmp/qis_uploadfile.jpg'
        shutil.copy(src_file, dst_file)
        old_MAX_CONTENT_LENGTH = flask_app.config['MAX_CONTENT_LENGTH']
        try:
            flask_app.config['MAX_CONTENT_LENGTH'] = 100
            rv = self.file_upload(self.app, dst_file, 'test_images')
            self.assertEqual(rv.status_code, 413)
        finally:
            flask_app.config['MAX_CONTENT_LENGTH'] = old_MAX_CONTENT_LENGTH
            if os.path.exists(dst_file):
                os.remove(dst_file)

    # Test unicode characters in filenames, especially dashes!
    def test_unicode_filenames(self):
        temp_dir = u'\u00e2 te\u00dft \u2014 of \u00e7har\u0292'
        temp_file = os.path.join(temp_dir, temp_dir + '.jpg')
        try:
            with flask_app.test_request_context():
                image_url = internal_url_for('image', src=temp_file)
                original_url = internal_url_for('original', src=temp_file)
                overlayed_image_url = internal_url_for('image', src='test_images/cathedral.jpg', width=500, overlay_src=temp_file, overlay_size=0.5)
                list_url = internal_url_for('browse', path=temp_dir)
                details_url = internal_url_for('details', src=temp_file)
                fp_admin_url = internal_url_for('admin.folder_permissions', path=temp_dir)
                fp_trace_url = internal_url_for('admin.trace_permissions', path=temp_dir)

            # Create test folder and file
            make_dirs(temp_dir)
            copy_file('test_images/thames.jpg', temp_file)
            # Test plain image views
            rv = self.app.get(image_url)
            assert rv.status_code == 200, rv.data
            rv = self.app.get(original_url)
            assert rv.status_code == 200, rv.data
            # Test image with a unicode overlay name
            rv = self.app.get(overlayed_image_url)
            assert rv.status_code == 200, rv.data
            # Test directory listing
            self.login('admin', 'admin')
            rv = self.app.get(list_url)
            assert rv.status_code == 200, rv.data
            assert 'class="error' not in rv.data, rv.data
            # Test viewing details
            rv = self.app.get(details_url)
            assert rv.status_code == 200, rv.data
            assert 'class="error' not in rv.data, rv.data
            # Test folder permission admin
            rv = self.app.get(fp_admin_url)
            assert rv.status_code == 200, rv.data
            assert 'class="error' not in rv.data, rv.data
            # Test permissions tracing
            rv = self.app.get(fp_trace_url)
            assert rv.status_code == 200, rv.data
            assert 'class="error' not in rv.data, rv.data
        finally:
            delete_dir(temp_dir, recursive=True)

    # Test that there are no database accesses under optimal conditions
    def test_db_accesses(self):
        test_image = 'test_images/cathedral.jpg'
        sql_info = { 'count': 0, 'last': '' }
        # Install an SQL event listener
        def on_sql(sql):
            sql_info['count'] += 1
            sql_info['last'] = sql
        dm._add_sql_listener(on_sql)
        # Check that the listener works
        dm.get_group(Group.ID_PUBLIC)
        assert sql_info['count'] == 1
        # Clear out the image caches and permissions caches
        im.reset_image(ImageAttrs(test_image))
        delete_image_ids()
        pm.reset()
        # Viewing an image will trigger SQL for the image record and folder permissions reads
        rv = self.app.get('/image?src=' + test_image)
        assert rv.status_code == 200
        last_sql_count = sql_info['count']
        assert last_sql_count > 1
        # Viewing it again should use cached data with no SQL
        rv = self.app.get('/image?src=' + test_image)
        assert rv.status_code == 200
        assert sql_info['count'] == last_sql_count, 'Unexpected SQL: ' + sql_info['last']
        # Viewing a smaller version of the same thing
        rv = self.app.get('/image?src=' + test_image + '&width=200')
        assert rv.status_code == 200
        # We expect SQL:
        # 1) Cache miss looking for an exact cached version (issues a delete)
        # 2) Cache search looking for a base image to resize (issues a select)
        # 3) Cache addition of the resized version (issues a select then an insert)
        EXPECT_SQL = 4
        assert sql_info['count'] == last_sql_count + EXPECT_SQL
        last_sql_count = sql_info['count']
        # Viewing that again should use cached data with no SQL
        rv = self.app.get('/image?src=' + test_image + '&width=200')
        assert rv.status_code == 200
        assert sql_info['count'] == last_sql_count, 'Unexpected SQL: ' + sql_info['last']

    # Test folder permission hierarchy / inheritance
    def test_folder_permissions_hierarchy(self):
        tempfile = '/rootfile.jpg'
        try:
            # Reset the default public permission to None
            set_default_public_permission(FolderPermission.ACCESS_NONE)
            # test_images should not be viewable
            rv = self.app.get('/image?src=test_images/cathedral.jpg')
            assert rv.status_code == API_CODES.UNAUTHORISED
            # Set a user's group to allow view for root folder
            setup_user_account('kryten', 'none')
            db_group = dm.get_group(groupname='Red Dwarf')
            db_folder = dm.get_folder(folder_path='')
            dm.save_object(FolderPermission(db_folder, db_group, FolderPermission.ACCESS_VIEW))
            pm.reset()
            # Log in, test_images should be viewable now
            self.login('kryten', 'kryten')
            rv = self.app.get('/image?src=test_images/cathedral.jpg')
            assert rv.status_code == 200
            # But download should be denied
            rv = self.app.get('/original?src=test_images/cathedral.jpg')
            assert rv.status_code == API_CODES.UNAUTHORISED
            # Update test group permission to allow download for test_images folder
            db_folder = dm.get_folder(folder_path='test_images')
            dm.save_object(FolderPermission(db_folder, db_group, FolderPermission.ACCESS_DOWNLOAD))
            pm.reset()
            # Download should be denied for root, but now allowed for test_images
            copy_file('test_images/cathedral.jpg', tempfile)
            rv = self.app.get('/original?src=' + tempfile)
            assert rv.status_code == API_CODES.UNAUTHORISED
            rv = self.app.get('/original?src=test_images/cathedral.jpg')
            assert rv.status_code == 200
            # For theoretical new sub-folders, /newfolder should now allow view
            # and /test_images/newfolder should allow download. This test is
            # for the upload page, which has to create - e.g. the daily uploads
            # folder - and so needs to calculate the permissions in advance.
            with self.app as this_session:
                this_session.get('/')
                assert pm.calculate_folder_permissions('/newfolder',
                    get_session_user(), folder_must_exist=False) == FolderPermission.ACCESS_VIEW
                assert pm.calculate_folder_permissions('/test_images/newfolder',
                    get_session_user(), folder_must_exist=False) == FolderPermission.ACCESS_DOWNLOAD
            # Log out, test_image should not be viewable again
            self.logout()
            rv = self.app.get('/image?src=test_images/cathedral.jpg')
            assert rv.status_code == API_CODES.UNAUTHORISED
            rv = self.app.get('/original?src=test_images/cathedral.jpg')
            assert rv.status_code == API_CODES.UNAUTHORISED
            # Set the default public permission to View
            set_default_public_permission(FolderPermission.ACCESS_VIEW)
            # test_image should be viewable now
            rv = self.app.get('/image?src=test_images/cathedral.jpg')
            assert rv.status_code == 200
        finally:
            delete_file(tempfile)
            set_default_public_permission(FolderPermission.ACCESS_DOWNLOAD)

    # Test image and page access (folder permissions)
    def test_folder_permissions(self):
        temp_file = '/tmp/qis_uploadfile.jpg'
        temp_image_path = 'test_images/tmp_qis_uploadfile.jpg'
        try:
            # 1 Folder browse page requires view permission
            # 2 Image details page requires view permission
            # 3 Image view requires view permission
            # 4 Image download requires download permission
            # 5 Image edit page required edit permission
            # 6 Image upload requires upload permission
            def test_pages(expect_pass):
                rv = self.app.get('/list/') #1
                assert rv.status_code == 200
                assert ('test_images</a>' in rv.data) if expect_pass[0] else ('permission is required' in rv.data)
                rv = self.app.get('/details/?src=test_images/cathedral.jpg') #2
                assert rv.status_code == 200
                assert ('Image width' in rv.data) if expect_pass[1] else ('permission is required' in rv.data)
                rv = self.app.get('/image?src=test_images/cathedral.jpg') #3
                assert (rv.status_code == 200) if expect_pass[2] else (rv.status_code == 403)
                rv = self.app.get('/original?src=test_images/cathedral.jpg') #4
                assert (rv.status_code == 200) if expect_pass[3] else (rv.status_code == 403)
                rv = self.app.get('/edit/?src=test_images/cathedral.jpg') #5
                assert rv.status_code == 200
                assert ('Title:' in rv.data) if expect_pass[4] else ('permission is required' in rv.data)
                rv = self.file_upload(self.app, temp_file, 'test_images') #6
                assert rv.status_code == 200 if expect_pass[5] else rv.status_code != 200
            # Create temp file for uploads
            src_file = get_abs_path('test_images/cathedral.jpg')
            shutil.copy(src_file, temp_file)
            # Reset the default public permission to None
            set_default_public_permission(FolderPermission.ACCESS_NONE)
            # Create test user with no permission overrides, log in
            setup_user_account('kryten', 'none')
            self.login('kryten', 'kryten')
            db_group = dm.get_group(groupname='Red Dwarf')
            db_folder = dm.get_folder(folder_path='')
            db_test_folder = dm.get_folder(folder_path='test_images')
            # Run numbered tests - first with no permission
            fp = FolderPermission(db_folder, db_group, FolderPermission.ACCESS_NONE)
            fp = dm.save_object(fp, refresh=True)
            pm.reset()
            test_pages((False, False, False, False, False, False))
            # Also test permission tracing (ATPT)
            with self.app as this_session:
                this_session.get('/')
                ptrace = pm._trace_folder_permissions(db_test_folder, get_session_user(), check_consistency=True)
                assert ptrace['access'] == FolderPermission.ACCESS_NONE, 'Trace is ' + _trace_to_str(ptrace)
            # With view permission
            fp.access = FolderPermission.ACCESS_VIEW
            dm.save_object(fp)
            pm.reset()
            test_pages((True, True, True, False, False, False))
            # ATPT
            with self.app as this_session:
                this_session.get('/')
                ptrace = pm._trace_folder_permissions(db_test_folder, get_session_user(), check_consistency=True)
                assert ptrace['access'] == FolderPermission.ACCESS_VIEW, 'Trace is ' + _trace_to_str(ptrace)
            # With download permission
            fp.access = FolderPermission.ACCESS_DOWNLOAD
            dm.save_object(fp)
            pm.reset()
            test_pages((True, True, True, True, False, False))
            # ATPT
            with self.app as this_session:
                this_session.get('/')
                ptrace = pm._trace_folder_permissions(db_test_folder, get_session_user(), check_consistency=True)
                assert ptrace['access'] == FolderPermission.ACCESS_DOWNLOAD, 'Trace is ' + _trace_to_str(ptrace)
            # With edit permission
            fp.access = FolderPermission.ACCESS_EDIT
            dm.save_object(fp)
            pm.reset()
            test_pages((True, True, True, True, True, False))
            # ATPT
            with self.app as this_session:
                this_session.get('/')
                ptrace = pm._trace_folder_permissions(db_test_folder, get_session_user(), check_consistency=True)
                assert ptrace['access'] == FolderPermission.ACCESS_EDIT, 'Trace is ' + _trace_to_str(ptrace)
            # With upload permission
            fp.access = FolderPermission.ACCESS_UPLOAD
            dm.save_object(fp)
            pm.reset()
            test_pages((True, True, True, True, True, True))
            # ATPT
            with self.app as this_session:
                this_session.get('/')
                ptrace = pm._trace_folder_permissions(db_test_folder, get_session_user(), check_consistency=True)
                assert ptrace['access'] == FolderPermission.ACCESS_UPLOAD, 'Trace is ' + _trace_to_str(ptrace)
            # Check the permissions trace updates when admin permission is granted
            setup_user_account('kryten', 'admin_files')
            self.login('kryten', 'kryten')
            with self.app as this_session:
                this_session.get('/')
                ptrace = pm._trace_folder_permissions(db_test_folder, get_session_user(), check_consistency=True)
                assert ptrace['access'] == FolderPermission.ACCESS_ALL, 'Trace is ' + _trace_to_str(ptrace)
        finally:
            # Delete temp file and uploaded file
            if os.path.exists(temp_file): os.remove(temp_file)
            delete_file(temp_image_path)
            set_default_public_permission(FolderPermission.ACCESS_DOWNLOAD)

    # Test that overlay obeys the permissions rules
    def test_overlay_permissions(self):
        ov_folder = 'test_overlays/'
        ov_path = ov_folder + 'overlay.png'
        try:
            # Create an overlay folder and image
            make_dirs(ov_folder)
            copy_file('test_images/quru110.png', ov_path)
            # Set the folder permissions to deny view on overlay folder
            db_ov_folder = auto_sync_folder(ov_folder, dm, tm, False)
            db_group = dm.get_group(Group.ID_PUBLIC)
            dm.save_object(FolderPermission(db_ov_folder, db_group, FolderPermission.ACCESS_NONE))
            # Check we can view our test image and NOT the overlay image
            rv = self.app.get('/image?src=test_images/cathedral.jpg')
            assert rv.status_code == 200
            rv = self.app.get('/image?src=' + ov_path)
            assert rv.status_code == 403
            # Now see if we can view the overlay inside the test image (hopefully not)
            rv = self.app.get('/image?src=test_images/cathedral.jpg&overlay=' + ov_path)
            assert rv.status_code == 403
        finally:
            delete_dir(ov_folder, True)

    # Test that the browser cache expiry headers work
    def test_caching_expiry_settings(self):
        # This should work with both 'image' and 'original'
        for api in ['image', 'original']:
            img_url = '/' + api + '?src=test_images/dorset.jpg&width=800'
            flask_app.config['IMAGE_EXPIRY_TIME_DEFAULT'] = -1
            img = self.app.get(img_url)
            assert img.headers.get('Expires') == http_date(0)
            assert img.headers.get('Cache-Control') == 'no-cache, public'
            flask_app.config['IMAGE_EXPIRY_TIME_DEFAULT'] = 0
            img = self.app.get(img_url)
            assert img.headers.get('Expires') is None
            assert img.headers.get('Cache-Control') is None
            flask_app.config['IMAGE_EXPIRY_TIME_DEFAULT'] = 60
            img = self.app.get(img_url)
            assert img.headers.get('Expires') == http_date(int(time.time() + 60))
            assert img.headers.get('Cache-Control') == 'public, max-age=60'

    # Test that the browser cache validation headers work
    def test_etags(self):
        # Run this with a normal cache expiry time
        flask_app.config['IMAGE_EXPIRY_TIME_DEFAULT'] = 604800
        # Setup
        img_url = '/image?src=test_images/dorset.jpg&width=440&angle=90&top=0.2&tile=3:4'
        rv = self.app.get(img_url)
        assert rv.headers['X-From-Cache'] == 'False'
        assert rv.headers.get('ETag') is not None
        etag = rv.headers.get('ETag')
        # Etag should stay the same for the same cached image
        rv = self.app.get(img_url)
        assert rv.headers['X-From-Cache'] == 'True'
        assert rv.headers.get('ETag') == etag
        # Etag should be updated when the image is re-generated
        im.reset_image(ImageAttrs('test_images/dorset.jpg'))
        rv = self.app.get(img_url)
        assert rv.headers['X-From-Cache'] == 'False'
        assert rv.headers.get('ETag') is not None
        new_etag = rv.headers.get('ETag')
        assert new_etag != etag
        # Etag should stay the same for the same cached image
        rv = self.app.get(img_url)
        assert rv.headers['X-From-Cache'] == 'True'
        assert rv.headers.get('ETag') == new_etag

    # Test that browser caching still works when server side caching is off
    def test_no_server_caching_etags(self):
        # Run this with a normal cache expiry time
        flask_app.config['IMAGE_EXPIRY_TIME_DEFAULT'] = 604800
        # Setup
        setup_user_account('kryten', 'none')
        self.login('kryten', 'kryten')  # Login to allow cache=0
        img_url = '/image?src=test_images/dorset.jpg&width=250&cache=0'
        rv = self.app.get(img_url)
        assert rv.headers['X-From-Cache'] == 'False'
        assert rv.headers.get('ETag') is not None
        assert rv.headers.get('Expires') == http_date(int(time.time() + 604800))
        assert rv.headers.get('Cache-Control') == 'public, max-age=604800'
        etag = rv.headers.get('ETag')
        # Etag should stay the same for the same re-generated image
        rv = self.app.get(img_url)
        assert rv.headers['X-From-Cache'] == 'False'
        assert rv.headers.get('Expires') == http_date(int(time.time() + 604800))
        assert rv.headers.get('Cache-Control') == 'public, max-age=604800'
        assert rv.headers.get('ETag') == etag

    # Test that etags are removed when client side caching is off
    def test_no_client_caching_etags(self):
        flask_app.config['IMAGE_EXPIRY_TIME_DEFAULT'] = -1
        for api in ['image', 'original']:
            img_url = '/' + api + '?src=test_images/dorset.jpg'
            img = self.app.get(img_url)
            assert img.headers.get('ETag') is None

    # Test that ETags are all different for different images with the
    # same parameters and for the same images with different parameters
    def test_etag_collisions(self):
        url_list = [
            '/image?src=test_images/dorset.jpg',
            '/image?src=test_images/cathedral.jpg',
            '/image?src=test_images/blue bells.jpg',
            '/image?src=test_images/quru470.png',
        ]
        url_list2 = []
        for url in url_list:
            url_list2.append(url)
            url_list2.append(url + '&page=2')
            url_list2.append(url + '&page=2&width=200')
            url_list2.append(url + '&page=2&width=200&flip=h')
            url_list2.append(url + '&width=200&height=200')
            url_list2.append(url + '&width=200&height=200&fill=red')
        etags_list = []
        for url in url_list2:
            rv = self.app.get(url)
            assert rv.status_code == 200
            assert rv.headers.get('ETag') is not None
            etags_list.append(rv.headers['ETag'])
        # There should be no dupes
        assert len(etags_list) == len(set(etags_list))

    # Test that clients with an up-to-date cached image don't have to download it again
    def test_304_Not_Modified(self):
        # Run this with a normal cache expiry time
        flask_app.config['IMAGE_EXPIRY_TIME_DEFAULT'] = 604800
        # This should work with both 'image' and 'original'
        for api in ['image', 'original']:
            # Setup
            img_url = '/' + api + '?src=test_images/dorset.jpg&width=440&angle=90&top=0.2&tile=3:4'
            rv = self.app.get(img_url)
            self.assertEqual(rv.status_code, 200)
            etag = rv.headers.get('ETag')
            # Client sending an Etag should get a 304 Not Modified if the Etag is still valid
            rv = self.app.get(img_url, headers={
                'If-None-Match': etag
            })
            self.assertEqual(rv.status_code, 304)
            # http://stackoverflow.com/a/4393499/1671320
            # http://www.w3.org/Protocols/rfc2616/rfc2616-sec10.html#sec10.3.5
            self.assertEqual(rv.headers.get('ETag'), etag)
            self.assertIsNotNone(rv.headers.get('Date'))
            self.assertIn(
                rv.headers.get('Expires'), [
                    http_date(int(time.time() + 604800 - 1)),  # If time() has wrapped to the next second
                    http_date(int(time.time() + 604800))       # Expected
                ]
            )
            self.assertEqual(rv.headers.get('Cache-Control'), 'public, max-age=604800')
            # Flask bug? Content type gets here but is correctly absent outside of unit tests
            # self.assertIsNone(rv.headers.get('Content-Type'))
            self.assertIsNone(rv.headers.get('Content-Length'))
            self.assertIsNone(rv.headers.get('X-From-Cache'))
            self.assertIsNone(rv.headers.get('Content-Disposition'))
            self.assertEqual(rv.data, '')
            # Now reset the image
            if api == 'image':
                im.reset_image(ImageAttrs('test_images/dorset.jpg'))
            else:
                os.utime(get_abs_path('test_images/dorset.jpg'), None)  # Touch
            # Client should get a new image and Etag when the old one is no longer valid
            rv = self.app.get(img_url, headers={
                'If-None-Match': etag
            })
            self.assertEqual(rv.status_code, 200)
            self.assertNotEqual(rv.headers.get('ETag'), etag)
            self.assertGreater(len(rv.data), 0)

    # #2668 Make sure things work properly behind a reverse proxy / load balancer
    def test_proxy_server(self):
        from imageserver.flask_ext import add_proxy_server_support
        # Set standard settings
        flask_app.config['PROXY_SERVERS'] = 0
        flask_app.config['INTERNAL_BROWSING_SSL'] = True
        flask_app.config['SESSION_COOKIE_SECURE'] = True
        # As standard, expect the X-Forwarded-For and X-Forwarded-Proto headers to be ignored
        rv = self.app.get('/login/', headers={'X-Forwarded-Proto': 'https'})
        # Should be redirecting us to HTTPS
        self.assertEqual(rv.status_code, 302)
        self.assertIn('https://', rv.data)
        # Should log localhost as the IP
        with mock.patch('imageserver.flask_app.logger.error') as mocklog:
            self.app.get(
                '/image?src=../../../notallowed',
                headers={'X-Forwarded-For': '1.2.3.4'},
                environ_base={'REMOTE_ADDR': '127.0.0.1'}
            )
            mocklog.assert_called_once_with(mock.ANY)
            self.assertIn(u'IP 127.0.0.1', mocklog.call_args[0][0])
        # With proxy support enabled, expect the headers to be respected
        flask_app.config['PROXY_SERVERS'] = 1
        add_proxy_server_support(flask_app, flask_app.config['PROXY_SERVERS'])
        rv = self.app.get('/login/', headers={'X-Forwarded-Proto': 'https'})
        # Should now just serve the login page
        self.assertEqual(rv.status_code, 200)
        # Should now log 1.2.3.4 as the IP
        with mock.patch('imageserver.flask_app.logger.error') as mocklog:
            self.app.get(
                '/image?src=../../../notallowed',
                headers={'X-Forwarded-For': '1.2.3.4'},
                environ_base={'REMOTE_ADDR': '127.0.0.1'}
            )
            mocklog.assert_called_once_with(mock.ANY)
            self.assertIn(u'IP 1.2.3.4', mocklog.call_args[0][0])

    # #2799 User names should be case insensitive
    def test_username_case(self):
        try:
            # Get 2 identical user objects, but with username in different case
            newuser = User(
                'Jango', 'Fett', 'jango@bountyhunters.info', 'jangofett', 'Tipoca',
                User.AUTH_TYPE_PASSWORD, False, User.STATUS_ACTIVE
            )
            cloneuser = User(
                'Jango', 'Fett', 'jango@bountyhunters.info', 'JangoFett', 'Tipoca',
                User.AUTH_TYPE_PASSWORD, False, User.STATUS_ACTIVE
            )
            # Create the new user
            dm.create_user(newuser)
            # We should be able to read this back with username in any case
            u = dm.get_user(username='jangofett')
            self.assertIsNotNone(u)
            u = dm.get_user(username='JangoFett')
            self.assertIsNotNone(u)
            # Creating the clone user should fail
            self.assertRaises(AlreadyExistsError, dm.create_user, cloneuser)
        finally:
            # Tidy up
            u = dm.get_user(username='jangofett')
            if u: dm.delete_object(u)
            u2 = dm.get_user(username='JangoFett')
            if u2: dm.delete_object(u2)


class ImageServerCacheTests(BaseTestCase):
    # Test basic cache
    def test_cache_engine_raw(self):
        ret = cm.raw_get('knight')
        self.assertIsNone(ret, 'Test object already in cache - reset cache and re-run tests')
        ret = cm.raw_put('knight', ImageAttrs('round/table.jpg', 1000))
        self.assertTrue(ret)
        ret = cm.raw_get('knight')
        self.assertIsNotNone(ret)
        self.assertIsInstance(ret, ImageAttrs)
        self.assertEqual(ret.filename(), 'round/table.jpg')
        self.assertEqual(ret.database_id(), 1000)
        ret = cm.raw_delete('knight')
        self.assertTrue(ret)
        ret = cm.raw_get('knight')
        self.assertIsNone(ret)

    # Test managed cache
    def test_cache_engine(self):
        ret = cm.get('grail')
        self.assertIsNone(ret, 'Test object already in cache - reset cache and re-run tests')
        ok = cm.put('grail', 'the knights who say Ni', 0, {
            'searchfield1': -1, 'searchfield2': 100, 'searchfield3': 100,
            'searchfield4': None, 'searchfield5': None, 'metadata': 'Rockery'
        })
        self.assertTrue(ok)
        ret = cm.get('grail')
        self.assertIsNotNone(ret, 'Failed to retrieve object from cache')
        self.assertEqual(ret, 'the knights who say Ni', 'Wrong object retrieved from cache')
        # Add something else to filter out from the search
        ok = cm.put('elderberry', 'Go away', 0, {
            'searchfield1': -1, 'searchfield2': 50, 'searchfield3': 100,
            'searchfield4': None, 'searchfield5': None, 'metadata': 'Hamsters'
        })
        self.assertTrue(ok)
        # Test search
        ret = cm.search(order=None, max_rows=1, searchfield1__eq=-1, searchfield2__gt=99, searchfield3__lt=101)
        self.assertEqual(len(ret), 1, 'Failed to search cache')
        result = ret[0]
        self.assertEqual(result['key'], 'grail', 'Wrong key from cache search')
        self.assertEqual(result['metadata'], 'Rockery', 'Wrong metadata from cache search')
        ok = cm.delete('grail')
        self.assertTrue(ok)
        ret = cm.get('grail')
        self.assertIsNone(ret, 'Failed to delete object from cache')

    # Test no one has tinkered incorrectly with the caching slot allocation code
    def test_cache_slot_headers(self):
        from imageserver.cache_manager import SLOT_HEADER_SIZE
        from imageserver.cache_manager import MAX_OBJECT_SLOTS
        header1 = cm._get_slot_header(1)
        self.assertEqual(len(header1), SLOT_HEADER_SIZE)
        header2 = cm._get_slot_header(MAX_OBJECT_SLOTS)
        self.assertEqual(len(header2), SLOT_HEADER_SIZE)

    # #1589 Test hash collision detection
    def test_cache_integrity_checks(self):
        # Check normal value set/get
        ret = cm.raw_put('knight', ImageAttrs('round/table.jpg', 1001), integrity_check=True)
        self.assertTrue(ret)
        ret = cm.raw_get('knight', integrity_check=True)
        self.assertIsNotNone(ret)
        self.assertIsInstance(ret, ImageAttrs)
        self.assertEqual(ret.filename(), 'round/table.jpg')
        self.assertEqual(ret.database_id(), 1001)
        ret = cm.raw_put('knight', 'ABC123', integrity_check=True)
        self.assertTrue(ret)
        ret = cm.raw_get('knight', integrity_check=True)
        self.assertEqual(ret, 'ABC123')
        # Check that value stored without an integrity check fails at raw_get()
        _val = 'ABC123'
        ret = cm.raw_put('knight', _val, integrity_check=False)
        self.assertTrue(ret)
        with mock.patch('imageserver.flask_app.logger.error') as mocklogger:
            ret = cm.raw_get('knight', integrity_check=True)
            self.assertIsNone(ret)
            mocklogger.assert_called_once_with(mock.ANY)
        # Check that value stored under a different key fails at raw_get()
        _val = cm._get_integrity_header('thewrongkey') + 'ABC123'
        ret = cm.raw_put('knight', _val, integrity_check=False)
        self.assertTrue(ret)
        with mock.patch('imageserver.flask_app.logger.error') as mocklogger:
            ret = cm.raw_get('knight', integrity_check=True)
            self.assertIsNone(ret)
            mocklogger.assert_called_once_with(mock.ANY)
        # Check delete
        ret = cm.raw_delete('knight')
        self.assertTrue(ret)
        ret = cm.raw_get('knight')
        self.assertIsNone(ret)


class ImageServerTestsWebPages(BaseTestCase):
    @classmethod
    def setUpClass(cls):
        super(ImageServerTestsWebPages, cls).setUpClass()
        # Create a plain user for testing pages that require login
        setup_user_account('webuser', 'none')

    # Utility to call a page requiring login, with and without login
    def call_page_requiring_login(self, url, admin_login=False, required_text=None):
        rv = self.app.get(url)
        self.assertEqual(rv.status_code, 302)
        if admin_login:
            self.login('admin', 'admin')
        else:
            self.login('webuser', 'webuser')
        rv = self.app.get(url)
        self.assertEqual(rv.status_code, 200)
        if required_text:
            self.assertIn(required_text, rv.data)

    # Login page
    def test_login_page(self):
        rv = self.app.get('/login/')
        self.assertEqual(rv.status_code, 200)

    # Login action
    def test_login(self):
        self.login('admin', 'admin')

    # Logout action
    def test_logout(self):
        self.logout()

    # Home page
    def test_index_page(self):
        from imageserver import __about__
        rv = self.app.get('/')
        self.assertEqual(rv.status_code, 200)
        self.assertIn(
            __about__.__title__ + ' v' + __about__.__version__,
            rv.data
        )

    # Help page
    def test_help_page(self):
        self.call_page_requiring_login(
            '/help/', False,
            'This guide is aimed at web site editors'
        )

    # File upload page
    def test_file_upload_page(self):
        self.call_page_requiring_login('/upload/', False)

    # File upload complete page, populated
    def test_file_upload_complete_page(self):
        self.login('admin', 'admin')
        # Copy a test file to upload
        src_file = get_abs_path('test_images/cathedral.jpg')
        dst_file = '/tmp/qis_uploadfile.jpg'
        shutil.copy(src_file, dst_file)
        try:
            # Upload
            rv = self.file_upload(self.app, dst_file, 'test_images')
            self.assertEqual(rv.status_code, 200)
            # Test upload complete page
            rv = self.app.get('/uploadcomplete/')
            self.assertEqual(rv.status_code, 200)
            self.assertIn('1 image was uploaded successfully.', rv.data)
            # #2575 The thumbnail needs to set "&format=jpg" otherwise it breaks for
            #       browser-unsupported types e.g. TIF, PDF files
            self.assertIn('src=test_images/tmp_qis_uploadfile.jpg&amp;format=jpg', rv.data)
        finally:
            # Remove the test files and data
            os.remove(dst_file)
            delete_file('test_images/tmp_qis_uploadfile.jpg')
            db_img = dm.get_image(src='test_images/tmp_qis_uploadfile.jpg')
            if db_img:
                dm.delete_image(db_img, True)

    # File upload complete page, no uploads
    def test_file_upload_complete_page_blank(self):
        cm.clear()
        self.call_page_requiring_login(
            '/uploadcomplete/',
            False,
            'You don\'t seem to have uploaded any images recently.'
        )

    # Browse index page
    def test_browse_index_page(self):
        self.call_page_requiring_login('/list/', False, 'Listing of /')

    # Browse folder page
    def test_browse_folder_page(self):
        self.call_page_requiring_login(
            '/list/?path=/test_images',
            False,
            'blue bells.jpg'
        )

    # Browse folder page, non-existent should still be OK
    def test_browse_folder_page_non_exist(self):
        self.call_page_requiring_login(
            '/list/?path=/test_images/qwerty',
            False,
            'Sorry, this folder does not exist.'
        )

    # #2475 Browse folder page, error reading directory should still be OK
    #       (OK as in returning a nice error rather than the HTTP 500 it used to)
    def test_browse_folder_page_bad_folder(self):
        self.call_page_requiring_login(
            '/list/?path=/test_images\x00uh oh',
            False,
            'must be encoded string without NULL bytes'
        )

    # Image detail page
    def test_image_detail_page(self):
        self.call_page_requiring_login(
            '/details/?src=/test_images/blue bells.jpg',
            False,
            '/test_images/blue bells.jpg'
        )

    # Image detail page, non-existent should still be OK
    def test_image_detail_page_non_exist(self):
        self.call_page_requiring_login(
            '/details/?src=/test_images/qwerty.jpg',
            False,
            'This file does not exist.'
        )

    # Image publish page
    def test_image_publish_page(self):
        self.call_page_requiring_login(
            '/publish/?src=/test_images/blue bells.jpg',
            False
        )

    # Test page accesses requiring system permissions
    def test_system_permission_pages(self):
        def test_pages(expect_code):
            rv = self.app.get('/reports/top10/')
            self.assertEqual(rv.status_code, expect_code)
            rv = self.app.get('/reports/systemstats/')
            self.assertEqual(rv.status_code, expect_code)
            rv = self.app.get('/admin/users/')
            self.assertEqual(rv.status_code, expect_code)
            rv = self.app.get('/admin/users/1/')
            self.assertEqual(rv.status_code, expect_code)
            rv = self.app.get('/admin/groups/')
            self.assertEqual(rv.status_code, expect_code)
            rv = self.app.get('/admin/groups/1/')
            self.assertEqual(rv.status_code, expect_code)
            rv = self.app.get('/admin/templates/')
            self.assertEqual(rv.status_code, expect_code)
            rv = self.app.get('/admin/templates/1/')
            self.assertEqual(rv.status_code, expect_code)
        # Not logged in
        test_pages(302)
        rv = self.app.get('/account/')
        self.assertEqual(rv.status_code, 302)
        # Logged in, no access
        self.login('webuser', 'webuser')
        test_pages(403)
        # But allow access to edit own account
        rv = self.app.get('/account/')
        self.assertEqual(rv.status_code, 200)
        # Logged in, with access
        self.login('admin', 'admin')
        test_pages(200)
        rv = self.app.get('/account/')
        self.assertEqual(rv.status_code, 200)

    # Test the template admin pages
    def test_template_admin_page(self):
        # test_system_permission_pages() already tests that the pages work
        # so here we test that non-super users cannot edit templates
        setup_user_account('lister', 'admin_files')
        self.login('lister', 'lister')
        rv = self.app.get('/admin/templates/')
        self.assertEqual(rv.status_code, 200)
        self.assertNotIn('delete', rv.data)
        rv = self.app.get('/admin/templates/1/')
        self.assertEqual(rv.status_code, 200)
        self.assertIn('''id="submit" disabled="disabled"''', rv.data)
        self.login('admin', 'admin')
        rv = self.app.get('/admin/templates/')
        self.assertEqual(rv.status_code, 200)
        self.assertIn('delete', rv.data)
        rv = self.app.get('/admin/templates/1/')
        self.assertEqual(rv.status_code, 200)
        self.assertNotIn('''id="submit" disabled="disabled"''', rv.data)

    # Test that the markdown rendering is working
    def test_markdown_support(self):
        self.call_page_requiring_login(
            '/api/help/',
            False,
            'JSON is language independent'
        )

    # Test that the markdown substitutions are working
    def test_markdown_subs(self):
        # API help - it's "url: 'http://images.example.com/api/v1/list'" in the Markdown
        self.call_page_requiring_login(
            '/api/help/',
            False,
            "url: 'http://localhost/api/v1/list'"
        )
        # Image help
        self.login('webuser', 'webuser')
        rv = self.app.get('/help/')
        self.assertEqual(rv.status_code, 200)
        # Image help - subs //images.example.com/
        self.assertNotIn('//images.example.com/', rv.data)
        self.assertIn('//localhost/', rv.data)
        # Image help - subs buildings
        self.assertNotIn('buildings', rv.data)
        self.assertIn('test_images', rv.data)
        # Image help - subs quru.png
        self.assertNotIn('quru.png', rv.data)
        self.assertIn('quru110.png', rv.data)
        # Image help - subs quru-padded.png
        self.assertNotIn('quru-padded.png', rv.data)
        self.assertIn('quru470.png', rv.data)
        # Image help - subs logos
        self.assertNotIn('logos', rv.data)
        self.assertIn('test_images', rv.data)
        # Image help - subs the server-specific settings placeholder text
        self.assertNotIn('View this page from within QIS to see the default image settings for your server.', rv.data)
        self.assertIn('The following settings are in force on your server.', rv.data)

    # The simple viewer help + demo
    def test_simple_viewer_page(self):
        self.call_page_requiring_login('/simpleview/')

    def test_simple_viewer_page_help(self):
        self.call_page_requiring_login('/simpleview/help/', required_text='A demo page is')

    # The canvas viewer help + demo
    def test_canvas_viewer_page(self):
        self.call_page_requiring_login('/canvasview/')

    def test_canvas_viewer_page_help(self):
        self.call_page_requiring_login('/canvasview/help/', required_text='A demo page is')

    # The gallery viewer help + demo
    def test_gallery_viewer_page(self):
        self.call_page_requiring_login('/gallery/')

    def test_gallery_viewer_page_help(self):
        self.call_page_requiring_login('/gallery/help/', required_text='A demo page is')

    # The slideshow viewer help + demo
    def test_slideshow_viewer_page(self):
        self.call_page_requiring_login('/slideshow/')

    def test_slideshow_viewer_page_help(self):
        self.call_page_requiring_login('/slideshow/help/', required_text='A demo page is')


class UtilityTests(unittest.TestCase):
    def test_image_attrs_serialisation(self):
        ia = ImageAttrs('some/path', -1, page=2, iformat='psd', template='smalljpeg',
                        width=1000, height=1000, size_fit=False,
                        fill='black', colorspace='rgb', strip=False)
        ia_dict = ia.to_dict()
        self.assertEqual(ia_dict['template'], 'smalljpeg')
        self.assertEqual(ia_dict['fill'], 'black')
        self.assertEqual(ia_dict['page'], 2)
        self.assertEqual(ia_dict['size_fit'], False)
        rev = ImageAttrs.from_dict(ia_dict)
        rev_dict = rev.to_dict()
        self.assertEqual(ia_dict, rev_dict)

    def test_image_attrs_bad_serialisation(self):
        bad_dict = {
            'filename': 'some/path',
            'format': 'potato'
        }
        self.assertRaises(ValueError, ImageAttrs.from_dict, bad_dict)
        bad_dict = {
            'filename': 'some/path',
            'width': '-1'
        }
        self.assertRaises(ValueError, ImageAttrs.from_dict, bad_dict)
        bad_dict = {
            'filename': ''
        }
        self.assertRaises(ValueError, ImageAttrs.from_dict, bad_dict)

    def test_template_attrs_serialisation(self):
        # Test the standard constructor
        ta = TemplateAttrs('abcdef', {
            'width': {'value': 1000},
            'height': {'value': 1000},
            'expiry_secs': {'value': 50000},
            'record_stats': {'value': True}
        })
        self.assertEqual(ta.name(), 'abcdef')
        self.assertEqual(ta.get_image_attrs().filename(), 'abcdef')
        self.assertEqual(ta.expiry_secs(), 50000)
        self.assertEqual(ta.record_stats(), True)
        self.assertIsNone(ta.attachment())
        # Test values dict
        ta_dict = ta.get_values_dict()
        self.assertEqual(ta_dict['filename'], 'abcdef')
        self.assertEqual(ta_dict['width'], 1000)
        self.assertEqual(ta_dict['expiry_secs'], 50000)
        self.assertEqual(ta_dict['record_stats'], True)

    def test_template_attrs_bad_serialisation(self):
        # Old dict format
        bad_dict = {
            'filename': 'some/path',
            'expiry_secs': 50000
        }
        self.assertRaises(ValueError, TemplateAttrs, 'badtemplate', bad_dict)
        # New dict format, bad values
        bad_dict = {
            'filename': {'value': 'some/path'},
            'expiry_secs': {'value': -2}
        }
        self.assertRaises(ValueError, TemplateAttrs, 'badtemplate', bad_dict)
        bad_dict = {
            'filename': {'value': 'some/path'},
            'expiry_secs': {'value': 'not an int'}
        }
        self.assertRaises(ValueError, TemplateAttrs, 'badtemplate', bad_dict)
        bad_dict = {
            'filename': {'value': 'some/path'},
            'expiry_secs': {'value': 50000},
            'record_stats': {'value': 'not a bool'}
        }
        self.assertRaises(ValueError, TemplateAttrs, 'badtemplate', bad_dict)<|MERGE_RESOLUTION|>--- conflicted
+++ resolved
@@ -33,10 +33,7 @@
 # 16Nov2012  Matt  Added system permission tests
 # 19Feb2013  Matt  Added folder permission tests
 # 13Aug2013  Matt  Replaced file size checks with image comparison checks
-<<<<<<< HEAD
 # 28Sep2015  Matt  Moved API tests into test_api.py
-=======
->>>>>>> 61fdc90b
 #
 
 import os
@@ -1875,7 +1872,7 @@
         self.assertEqual(dims[0], 800)
         self.assertImageMatch(rv.data, 'nikon-raw-800.png')
         # The image dimensions are really 2000x3008 (Mac Preview) or 2014x3039 (LibRaw)
-        raw_props = ie.get_image_properties('test_images/nikon_raw.nef', True)
+        raw_props = im.get_image_properties('test_images/nikon_raw.nef', True)
         self.assertEqual(raw_props['width'], 2014)
         self.assertEqual(raw_props['height'], 3039)
         # EXIF data should be readable
@@ -1889,7 +1886,7 @@
     def test_nef_raw_file_converted_exif(self):
         rv = self.app.get('/image?src=test_images/nikon_raw.nef&format=png&width=800&strip=0')
         self.assertEqual(rv.status_code, 200)
-        props = ie.get_image_data_properties(rv.data, 'png', True)
+        props = im.get_image_data_properties(rv.data, 'png', True)
         self.check_image_properties_dict(props, 'TIFF', Model='NIKON D50')
         self.check_image_properties_dict(props, 'EXIF', FNumber='4.2')
 
@@ -1904,7 +1901,7 @@
         self.assertEqual(dims[0], 4770)
         self.assertEqual(dims[1], 3178)
         # Check expected dimensions - original file
-        raw_props = ie.get_image_properties('test_images/canon_raw.cr2', True)
+        raw_props = im.get_image_properties('test_images/canon_raw.cr2', True)
         self.assertEqual(raw_props['width'], 4770)
         self.assertEqual(raw_props['height'], 3178)
         # EXIF data should be readable
@@ -1918,7 +1915,7 @@
     def test_cr2_raw_file_converted_exif(self):
         rv = self.app.get('/image?src=test_images/canon_raw.cr2&format=png&strip=0')
         self.assertEqual(rv.status_code, 200)
-        props = ie.get_image_data_properties(rv.data, 'png', True)
+        props = im.get_image_data_properties(rv.data, 'png', True)
         self.check_image_properties_dict(props, 'TIFF', Model='Canon EOS 500D')
         self.check_image_properties_dict(props, 'EXIF', FNumber='4.0')
 
