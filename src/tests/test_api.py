# -*- coding: utf-8 -*-
#
# Quru Image Server
#
# Document:      test_api.py
# Date started:  28 Sep 2015
# By:            Matt Fozard
# Purpose:       Contains the image server API test suite
# Requires:
# Copyright:     Quru Ltd (www.quru.com)
# Licence:
#
#   This program is free software: you can redistribute it and/or modify
#   it under the terms of the GNU Affero General Public License as published
#   by the Free Software Foundation, either version 3 of the License, or
#   (at your option) any later version.
#
#   This program is distributed in the hope that it will be useful,
#   but WITHOUT ANY WARRANTY; without even the implied warranty of
#   MERCHANTABILITY or FITNESS FOR A PARTICULAR PURPOSE.  See the
#   GNU Affero General Public License for more details.
#
#   You should have received a copy of the GNU Affero General Public License
#   along with this program.  If not, see http://www.gnu.org/licenses/
#
# Last Changed:  $Date$ $Rev$ by $Author$
#
# Notable modifications:
# Date       By    Details
# =========  ====  ============================================================
# 28Sep2015  Matt  Moved API tests out from tests.py
#

import base64
import json
import pickle
import datetime
import os
import time

from werkzeug.urls import url_quote_plus


<<<<<<< HEAD
from . import tests as main_tests
from .tests import (
    BaseTestCase, setup_user_account, set_default_public_permission
=======
import tests as main_tests
from tests import (
    BaseTestCase, setup_user_account,
    set_default_internal_permission, set_default_public_permission
>>>>>>> 3cfa75d3
)

from imageserver.flask_app import app as flask_app
from imageserver.flask_app import cache_engine as cm
from imageserver.flask_app import data_engine as dm
from imageserver.flask_app import task_engine as tm
from imageserver.flask_app import permissions_engine as pm

from imageserver.api_util import API_CODES
from imageserver.errors import DoesNotExistError
from imageserver.filesystem_manager import (
    copy_file, delete_dir, delete_file, make_dirs
)
from imageserver.filesystem_manager import (
    get_abs_path, ensure_path_exists, path_exists
)
from imageserver.filesystem_sync import (
    auto_sync_existing_file, auto_sync_file
)
from imageserver.flask_util import internal_url_for
from imageserver.models import (
    Folder, Group, User, Image, ImageHistory,
    FolderPermission, Property, Task
)
from imageserver.util import strip_sep, unicode_to_utf8


class ImageServerAPITests(BaseTestCase):
    @classmethod
    def setUpClass(cls):
        super(ImageServerAPITests, cls).setUpClass()
        main_tests.init_tests()

    # Utility - base64 encode a UTF8 string, returning an ASCII string
    def _base64_encode(self, s):
        return base64.b64encode(bytes(s, 'utf8')).decode('ascii')

    # API token login - bad parameters
    def test_token_login_bad_params(self):
        # Missing params
        rv = self.app.post('/api/token/')
        self.assertEqual(rv.status_code, API_CODES.INVALID_PARAM)
        # Invalid username
        rv = self.app.post('/api/token/', data={
            'username': 'unclebulgaria',
            'password': 'wimbledon'
        })
        self.assertEqual(rv.status_code, API_CODES.UNAUTHORISED)
        # Invalid password
        rv = self.app.post('/api/token/', data={
            'username': 'admin',
            'password': 'wimbledon'
        })
        self.assertEqual(rv.status_code, API_CODES.UNAUTHORISED)

    # API token login - normal with username+password parameters
    def test_token_login(self):
        rv = self.app.get('/api/admin/groups/')
        self.assertEqual(rv.status_code, API_CODES.REQUIRES_AUTH)
        # Login
        setup_user_account('kryten', 'admin_all', allow_api=True)
        token = self.api_login('kryten', 'kryten')
        creds = self._base64_encode(token + ':password')
        # Try again
        rv = self.app.get('/api/admin/groups/', headers={
            'Authorization': 'Basic ' + creds
        })
        self.assertEqual(rv.status_code, API_CODES.SUCCESS)

    # API token login - normal with username+password http basic auth
    def test_token_login_http_basic_auth(self):
        setup_user_account('kryten', 'none', allow_api=True)
        creds = self._base64_encode('kryten:kryten')
        rv = self.app.post('/api/token/', headers={
            'Authorization': 'Basic ' + creds
        })
        self.assertEqual(rv.status_code, API_CODES.SUCCESS)
        obj = json.loads(rv.data.decode('utf8'))
        self.assertEqual(obj['status'], rv.status_code)

    # API token login - account disabled
    def test_token_login_user_disabled(self):
        setup_user_account('kryten', 'admin_users', allow_api=True)
        user = dm.get_user(username='kryten')
        self.assertIsNotNone(user)
        user.status = User.STATUS_DELETED
        dm.save_object(user)
        self.assertRaises(AssertionError, self.api_login, 'kryten', 'kryten')

    # API token login - user.allow_api flag false
    def test_token_allow_api_false(self):
        setup_user_account('kryten', 'admin_users', allow_api=False)
        self.assertRaises(AssertionError, self.api_login, 'kryten', 'kryten')

    # Test you cannot request a new token by authenticating with an older (still valid) token
    def test_no_token_extension(self):
        setup_user_account('kryten', 'none', allow_api=True)
        token = self.api_login('kryten', 'kryten')
        creds = self._base64_encode(token + ':password')
        # Try to get a new token with only the old token
        rv = self.app.post('/api/token/', headers={
            'Authorization': 'Basic ' + creds
        })
        self.assertEqual(rv.status_code, API_CODES.UNAUTHORISED)
        obj = json.loads(rv.data.decode('utf8'))
        self.assertEqual(obj['status'], rv.status_code)

    # Test that tokens expire
    def test_token_expiry(self):
        old_expiry = flask_app.config['API_TOKEN_EXPIRY_TIME']
        # Enable CSRF - there have been bugs with this overring API responses
        flask_app.config['TESTING'] = False
        try:
            setup_user_account('kryten', 'admin_users', allow_api=True)
            # Get a 1 second token
            flask_app.config['API_TOKEN_EXPIRY_TIME'] = 1
            token = self.api_login('kryten', 'kryten')
            creds = self._base64_encode(token + ':password')
            # Token should work now
            rv = self.app.get('/api/admin/users/', headers={
                'Authorization': 'Basic ' + creds
            })
            self.assertEqual(rv.status_code, API_CODES.SUCCESS)
            obj = json.loads(rv.data.decode('utf8'))
            self.assertEqual(obj['status'], rv.status_code)
            # That 1 second expiry is anything from 1 to 2s in reality
            time.sleep(2)
            # Token should now be expired
            rv = self.app.get('/api/admin/users/', headers={
                'Authorization': 'Basic ' + creds
            })
            self.assertEqual(rv.status_code, API_CODES.REQUIRES_AUTH)
            obj = json.loads(rv.data.decode('utf8'))
            self.assertEqual(obj['status'], rv.status_code)
            # Also test a POST as this could (but shouldn't) trigger CSRF
            rv = self.app.post('/api/admin/users/', headers={
                'Authorization': 'Basic ' + creds
            })
            self.assertEqual(rv.status_code, API_CODES.REQUIRES_AUTH)
            obj = json.loads(rv.data.decode('utf8'))
            self.assertEqual(obj['status'], rv.status_code)
        finally:
            flask_app.config['API_TOKEN_EXPIRY_TIME'] = old_expiry
            flask_app.config['TESTING'] = True

    # Test you cannot authenticate with a bad token
    def test_bad_token(self):
        # Enable CSRF - there have been bugs with this overring API responses
        flask_app.config['TESTING'] = False
        try:
            setup_user_account('kryten', 'admin_users', allow_api=True)
            token = self.api_login('kryten', 'kryten')
            # Tampered token
            token = ('0' + token[1:]) if token[0] != '0' else ('1' + token[1:])
            creds = self._base64_encode(token + ':password')
            rv = self.app.get('/api/admin/users/1/', headers={
                'Authorization': 'Basic ' + creds
            })
            self.assertEqual(rv.status_code, API_CODES.REQUIRES_AUTH)
            obj = json.loads(rv.data.decode('utf8'))
            self.assertEqual(obj['status'], rv.status_code)
            # Blank token
            token = ''
            creds = self._base64_encode(token + ':password')
            rv = self.app.get('/api/admin/users/1/', headers={
                'Authorization': 'Basic ' + creds
            })
            self.assertEqual(rv.status_code, API_CODES.REQUIRES_AUTH)
            obj = json.loads(rv.data.decode('utf8'))
            self.assertEqual(obj['status'], rv.status_code)
            # Also test a POST as this could (but shouldn't) trigger CSRF
            rv = self.app.post('/api/admin/users/', headers={
                'Authorization': 'Basic ' + creds
            })
            self.assertEqual(rv.status_code, API_CODES.REQUIRES_AUTH)
            obj = json.loads(rv.data.decode('utf8'))
            self.assertEqual(obj['status'], rv.status_code)
        finally:
            flask_app.config['TESTING'] = True

    # Folder list
    def test_api_list(self):
        # Unauthorised path
        rv = self.app.get('/api/list/?path=../../../etc/')
        self.assertEqual(rv.status_code, API_CODES.UNAUTHORISED)
        self.assertIn('application/json', rv.headers['Content-Type'])
        obj = json.loads(rv.data.decode('utf8'))
        self.assertEqual(obj['status'], API_CODES.UNAUTHORISED)
        # Invalid path
        rv = self.app.get('/api/list/?path=non-existent')
        self.assertEqual(rv.status_code, API_CODES.NOT_FOUND)
        self.assertIn('application/json', rv.headers['Content-Type'])
        obj = json.loads(rv.data.decode('utf8'))
        self.assertEqual(obj['status'], API_CODES.NOT_FOUND)
        # Valid request
        rv = self.app.get('/api/list/?path=test_images')
        self.assertEqual(rv.status_code, API_CODES.SUCCESS)
        self.assertIn('application/json', rv.headers['Content-Type'])
        obj = json.loads(rv.data.decode('utf8'))
        self.assertGreater(len(obj['data']), 0)
        self.assertIn('filename', obj['data'][0])
        self.assertIn('url', obj['data'][0])
        # Valid request with extra image params
        rv = self.app.get('/api/list/?path=test_images&width=500')
        self.assertEqual(rv.status_code, API_CODES.SUCCESS)
        obj = json.loads(rv.data.decode('utf8'))
        self.assertIn('width=500', obj['data'][0]['url'])
        # The list should be sorted
        imlist = obj['data']
        self.assertLess(imlist[0]['filename'], imlist[1]['filename'])
        self.assertLess(imlist[1]['filename'], imlist[2]['filename'])
        self.assertLess(imlist[2]['filename'], imlist[3]['filename'])
        self.assertLess(imlist[3]['filename'], imlist[4]['filename'])

    # Folder list - v2.2.1 support paging
    def test_api_list_paging(self):
        # Maximum 1000
        rv = self.app.get('/api/list/?path=test_images&limit=1001')
        self.assertEqual(rv.status_code, API_CODES.INVALID_PARAM)
        # Test limit
        rv = self.app.get('/api/list/?path=test_images&limit=3')
        self.assertEqual(rv.status_code, API_CODES.SUCCESS)
        obj1 = json.loads(rv.data.decode('utf8'))
        list1 = obj1['data']
        self.assertEqual(len(list1), 3)
        # Test start + limit
        rv = self.app.get('/api/list/?path=test_images&start=1&limit=3')
        self.assertEqual(rv.status_code, API_CODES.SUCCESS)
        obj2 = json.loads(rv.data.decode('utf8'))
        list2 = obj2['data']
        self.assertEqual(len(list2), 3)
        # So list2 should be list1 offset by 1
        self.assertNotIn(list1[0], list2)
        self.assertEqual(list2[0], list1[1])
        self.assertEqual(list2[1], list1[2])
        self.assertNotIn(list2[2], list1)
        # Start from the end
        rv = self.app.get('/api/list/?path=test_images&start=999999')
        self.assertEqual(rv.status_code, API_CODES.SUCCESS)
        obj3 = json.loads(rv.data.decode('utf8'))
        list3 = obj3['data']
        self.assertEqual(len(list3), 0)

    # v2.6.4 Folder list should now return non-image files
    def test_api_list_non_image(self):
        temp_folder = 'test_list'
        make_dirs(temp_folder)
        try:
            copy_file('test_images/cathedral.jpg', temp_folder + '/valid.jpg')
            copy_file('test_images/cathedral.jpg', temp_folder + '/badfile.docx')
            # Folder list should return 2 files, one supported, and one not, sorted
            rv = self.app.get('/api/list/?path=' + temp_folder)
            self.assertEqual(rv.status_code, API_CODES.SUCCESS)
            self.assertIn('application/json', rv.headers['Content-Type'])
            obj = json.loads(rv.data.decode('utf8'))
            self.assertEqual(len(obj['data']), 2)
            f1 = obj['data'][0]
            f2 = obj['data'][1]
            self.assertEqual('badfile.docx', f1['filename'])
            self.assertFalse(f1['supported'])
            self.assertEqual('', f1['url'])
            self.assertEqual('valid.jpg', f2['filename'])
            self.assertTrue(f2['supported'])
            self.assertIn('valid.jpg', f2['url'])
        finally:
            delete_dir(temp_folder, recursive=True)

    # Image details
    def test_api_details(self):
        # Unauthorised path
        rv = self.app.get('/api/details/?src=../../../etc/')
        assert rv.status_code == API_CODES.UNAUTHORISED
        # Try requesting a folder
        rv = self.app.get('/api/details/?src=test_images')
        assert rv.status_code == API_CODES.NOT_FOUND
        # Valid request
        rv = self.app.get('/api/details/?src=test_images/cathedral.jpg')
        assert rv.status_code == API_CODES.SUCCESS
        assert 'application/json' in rv.headers['Content-Type']
        obj = json.loads(rv.data.decode('utf8'))
        assert obj['data']['width'] == 1600, 'Did not find data.width=1600, got ' + str(obj)
        assert obj['data']['height'] == 1200

    # v2.6.4 Image details for a non-image file
    def test_api_details_non_image(self):
        temp_file = 'test_images/badfile.docx'
        with open(get_abs_path(temp_file), 'w') as f:
            f.write('<docx>I am not an image</docx>')
        try:
            rv = self.app.get('/api/details/?src=' + temp_file)
            assert rv.status_code == API_CODES.IMAGE_ERROR
        finally:
            delete_file(temp_file)

    # Database admin API - images
    def test_data_api_images(self):
        # Get image ID
        rv = self.app.get('/api/details/?src=test_images/cathedral.jpg')
        assert rv.status_code == API_CODES.SUCCESS
        image_id = json.loads(rv.data.decode('utf8'))['data']['id']
        # Set API URL
        api_url = '/api/admin/images/' + str(image_id) + '/'
        # Check no access when not logged in
        rv = self.app.get(api_url)
        assert rv.status_code == API_CODES.REQUIRES_AUTH
        # Log in without edit permission
        setup_user_account('kryten', 'none')
        self.login('kryten', 'kryten')
        # Test PUT (should fail)
        rv = self.app.put(api_url, data={
            'title': 'test title',
            'description': 'test description'
        })
        assert rv.status_code == API_CODES.UNAUTHORISED
        # Log in with edit permission
        setup_user_account('kryten', 'admin_files')
        self.login('kryten', 'kryten')
        # Test PUT
        rv = self.app.put(api_url, data={
            'title': 'test title',
            'description': 'test description'
        })
        assert rv.status_code == API_CODES.SUCCESS
        # Test GET
        rv = self.app.get(api_url)
        assert rv.status_code == API_CODES.SUCCESS
        obj = json.loads(rv.data.decode('utf8'))
        assert obj['data']['id'] == image_id
        assert obj['data']['title'] == 'test title'
        assert obj['data']['description'] == 'test description'

    # Database admin API - users
    def test_data_api_users(self):
        # Not logged in - getting details should fail
        rv = self.app.get('/api/admin/users/2/')
        assert rv.status_code == API_CODES.REQUIRES_AUTH
        #
        # Log in as std user
        #
        setup_user_account('kryten', 'none')
        self.login('kryten', 'kryten')
        # Logged in std user - user list should fail
        rv = self.app.get('/api/admin/users/')
        assert rv.status_code == API_CODES.UNAUTHORISED
        # Logged in std user - getting another's details should fail
        rv = self.app.get('/api/admin/users/1/')
        assert rv.status_code == API_CODES.UNAUTHORISED
        # Logged in std user - getting our own details should be OK
        rv = self.app.get('/api/admin/users/2/')
        assert rv.status_code == API_CODES.SUCCESS
        # We should never send out the password
        obj = json.loads(rv.data.decode('utf8'))
        assert 'password' not in obj['data']
        #
        # Log in as user with user admin
        #
        setup_user_account('kryten', 'admin_users')
        self.login('kryten', 'kryten')
        # Logged in - getting another's details should now work
        rv = self.app.get('/api/admin/users/1/')
        assert rv.status_code == API_CODES.SUCCESS
        # List users
        rv = self.app.get('/api/admin/users/')
        assert rv.status_code == API_CODES.SUCCESS
        obj = json.loads(rv.data.decode('utf8'))
        assert len(obj['data']) > 1
        # We should never send out the password
        assert 'password' not in obj['data'][0]
        # Create a user - duplicate username
        new_user_data = {
            'first_name': 'Miles',
            'last_name': 'Davis',
            'email': '',
            'username': 'admin',  # Dupe
            'password': 'abcdef',
            'auth_type': User.AUTH_TYPE_PASSWORD,
            'api_user': False,
            'status': User.STATUS_ACTIVE
        }
        rv = self.app.post('/api/admin/users/', data=new_user_data)
        assert rv.status_code == API_CODES.ALREADY_EXISTS, str(rv)
        # Create a user - OK username
        new_user_data['username'] = 'miles'
        rv = self.app.post('/api/admin/users/', data=new_user_data)
        assert rv.status_code == API_CODES.SUCCESS, 'Got status ' + str(rv.status_code)
        obj = json.loads(rv.data.decode('utf8'))
        new_user_id = obj['data']['id']
        # We should never send out the password
        assert 'password' not in obj['data']
        # Update the user
        new_user_data['id'] = new_user_id
        new_user_data['first_name'] = 'Joe'
        rv = self.app.put('/api/admin/users/' + str(new_user_id) + '/', data=new_user_data)
        assert rv.status_code == API_CODES.SUCCESS
        rv = self.app.get('/api/admin/users/' + str(new_user_id) + '/')
        assert rv.status_code == API_CODES.SUCCESS
        obj = json.loads(rv.data.decode('utf8'))
        assert obj['data']['first_name'] == 'Joe'
        # We should never send out the password
        assert 'password' not in obj['data']
        # Delete a user
        rv = self.app.delete('/api/admin/users/' + str(new_user_id) + '/')
        assert rv.status_code == API_CODES.SUCCESS
        rv = self.app.get('/api/admin/users/' + str(new_user_id) + '/')
        assert rv.status_code == API_CODES.SUCCESS
        obj = json.loads(rv.data.decode('utf8'))
        assert obj['data']['status'] == User.STATUS_DELETED
        # We should never send out the password
        assert 'password' not in obj['data']

    # Database admin API - groups
    def test_data_api_groups(self):
        # Not logged in - getting group details should fail
        rv = self.app.get('/api/admin/groups/')
        assert rv.status_code == API_CODES.REQUIRES_AUTH
        rv = self.app.get('/api/admin/groups/' + str(Group.ID_EVERYONE) + '/')
        assert rv.status_code == API_CODES.REQUIRES_AUTH
        # Log in as std user
        setup_user_account('kryten', 'none')
        self.login('kryten', 'kryten')
        # Logged in std user - access should be denied
        rv = self.app.get('/api/admin/groups/')
        assert rv.status_code == API_CODES.UNAUTHORISED
        rv = self.app.get('/api/admin/groups/' + str(Group.ID_EVERYONE) + '/')
        assert rv.status_code == API_CODES.UNAUTHORISED
        #
        # Log in as user with basic group access
        #
        setup_user_account('kryten', 'admin_users')
        self.login('kryten', 'kryten')
        # Logged in basic admin - getting group details should be OK
        rv = self.app.get('/api/admin/groups/' + str(Group.ID_EVERYONE) + '/')
        assert rv.status_code == API_CODES.SUCCESS
        # Check that permissions are included
        obj = json.loads(rv.data.decode('utf8'))
        assert 'permissions' in obj['data']
        # Check that the group's user list is included
        assert 'users' in obj['data']
        # Check that passwords aren't returned in the group's user list
        assert len(obj['data']['users']) > 0
        assert 'password' not in obj['data']['users'][0]
        # List groups
        rv = self.app.get('/api/admin/groups/')
        assert rv.status_code == API_CODES.SUCCESS
        obj = json.loads(rv.data.decode('utf8'))
        assert len(obj['data']) > 0
        # Check the group list does *not* include user lists
        assert 'users' not in obj['data'][0]
        # Creating and deleting a group should fail
        new_group_data = {
            'name': 'My Group',
            'description': 'This is a test group',
            'group_type': Group.GROUP_TYPE_LOCAL
        }
        rv = self.app.post('/api/admin/groups/', data=new_group_data)
        assert rv.status_code == API_CODES.UNAUTHORISED, rv
        rv = self.app.delete('/api/admin/groups/' + str(Group.ID_EVERYONE) + '/')
        assert rv.status_code == API_CODES.UNAUTHORISED, rv
        # Updating a group should change the name/description but not the permissions
        user_group = dm.get_group(groupname='kryten-group')
        assert user_group is not None
        change_data = {
            'name': 'Kryten\'s Group',
            'description': 'Renamed group desc',
            'group_type': Group.GROUP_TYPE_LOCAL,
            'access_reports': '1',
            'access_admin_files': '1',
            'access_admin_all': '1'
        }
        rv = self.app.put('/api/admin/groups/' + str(user_group.id) + '/', data=change_data)
        assert rv.status_code == API_CODES.SUCCESS
        rv = self.app.get('/api/admin/groups/' + str(user_group.id) + '/')
        assert rv.status_code == API_CODES.SUCCESS
<<<<<<< HEAD
        obj = json.loads(rv.data.decode('utf8'))
        assert obj['data']['name'] == 'White Dwarf'                # Changed
        assert obj['data']['description'] == 'Was Red now White'   # Changed
=======
        obj = json.loads(rv.data)
        assert obj['data']['name'] == 'Kryten\'s Group'            # Changed
        assert obj['data']['description'] == 'Renamed group desc'  # Changed
>>>>>>> 3cfa75d3
        assert obj['data']['permissions']['reports'] == False      # Unchanged
        assert obj['data']['permissions']['admin_files'] == False
        assert obj['data']['permissions']['admin_all'] == False
        # Check that passwords aren't returned in the group's user list
        assert len(obj['data']['users']) > 0
        assert 'password' not in obj['data']['users'][0]
        # Adding a user to Everyone should be allowed
        rv = self.app.post('/api/admin/groups/' + str(Group.ID_EVERYONE) + '/members/', data={'user_id': 3})
        assert rv.status_code == API_CODES.SUCCESS
        # But adding a user to Administrators should be blocked
        su_group = dm.get_group(Group.ID_ADMINS)
        assert su_group is not None
        rv = self.app.post('/api/admin/groups/' + str(su_group.id) + '/members/', data={'user_id': 3})
        assert rv.status_code == API_CODES.UNAUTHORISED
        #
        # Log in as user with full group access
        #
        self.login('admin', 'admin')
        # Create a group - duplicate name
        new_group_data = {
            'name': 'Public',
            'description': 'This is a test group',
            'group_type': Group.GROUP_TYPE_LOCAL
        }
        rv = self.app.post('/api/admin/groups/', data=new_group_data)
        assert rv.status_code == API_CODES.ALREADY_EXISTS, str(rv)
        # Create a group - OK name
        new_group_data['name'] = 'Company X'
        rv = self.app.post('/api/admin/groups/', data=new_group_data)
        assert rv.status_code == API_CODES.SUCCESS
        obj = json.loads(rv.data.decode('utf8'))
        new_group_id = obj['data']['id']
        # Updating the group should change the name/description *and* the permissions
        new_group_data['id'] = new_group_id
        new_group_data['name'] = 'Company XYZ'
        new_group_data['description'] = 'Company XYZ\'s users'
        new_group_data['access_reports'] = '1'
        new_group_data['access_admin_users'] = '1'
        new_group_data['access_admin_all'] = '1'
        rv = self.app.put('/api/admin/groups/' + str(new_group_id) + '/', data=new_group_data)
        assert rv.status_code == API_CODES.SUCCESS
        rv = self.app.get('/api/admin/groups/' + str(new_group_id) + '/')
        assert rv.status_code == API_CODES.SUCCESS
        obj = json.loads(rv.data.decode('utf8'))
        assert obj['data']['name'] == 'Company XYZ'
        assert obj['data']['description'] == 'Company XYZ\'s users'
        assert obj['data']['permissions']['reports'] == True
        assert obj['data']['permissions']['admin_users'] == True
        assert obj['data']['permissions']['admin_all'] == True
        # Add users to the group
        assert len(obj['data']['users']) == 0
        rv = self.app.post('/api/admin/groups/' + str(new_group_id) + '/members/', data={'user_id': 1})
        assert rv.status_code == API_CODES.SUCCESS, str(rv)
        rv = self.app.post('/api/admin/groups/' + str(new_group_id) + '/members/', data={'user_id': 2})
        assert rv.status_code == API_CODES.SUCCESS
        rv = self.app.get('/api/admin/groups/' + str(new_group_id) + '/')
        assert rv.status_code == API_CODES.SUCCESS
        obj = json.loads(rv.data.decode('utf8'))
        assert len(obj['data']['users']) == 2
        # Delete a user from the group
        rv = self.app.delete('/api/admin/groups/' + str(new_group_id) + '/members/2/')
        assert rv.status_code == API_CODES.SUCCESS, str(rv)
        rv = self.app.get('/api/admin/groups/' + str(new_group_id) + '/')
        assert rv.status_code == API_CODES.SUCCESS
        obj = json.loads(rv.data.decode('utf8'))
        assert len(obj['data']['users']) == 1
        # Delete the group and remaining members
        rv = self.app.delete('/api/admin/groups/' + str(new_group_id) + '/')
        assert rv.status_code == API_CODES.SUCCESS, str(rv)
        rv = self.app.get('/api/admin/groups/' + str(new_group_id) + '/')
        assert rv.status_code == API_CODES.NOT_FOUND
        # Deleting a system group should fail
        rv = self.app.delete('/api/admin/groups/' + str(Group.ID_EVERYONE) + '/')
        assert rv.status_code == API_CODES.INVALID_PARAM, rv

    # #2054 Bug fixes where the current user could lock themselves out
    #       or lock out the admin user
    def test_group_admin_lockout(self):
        # Create and log in as a user with full group access
        setup_user_account('kryten', 'admin_permissions')
        self.login('kryten', 'kryten')
        db_user = dm.get_user(username='kryten', load_groups=True)
        # setup_user_account() should have set up 1 group with the admin access
        admin_groups = [g for g in db_user.groups if g.permissions.admin_permissions]
        self.assertEqual(len(admin_groups), 1)
        admin_group = admin_groups[0]
        # Removing admin_permission flag from Administrators group would lock out the admin user
        # Removing admin_users flag from a user's only admin group would lock them out
        group_ids = [
            admin_group.id,  # Test user locking themselves out
            Group.ID_ADMINS  # Test user locking out the admin user
        ]
        for group_id in group_ids:
            db_group = dm.get_group(group_id)
            self.assertIsNotNone(db_group)
            set_users_flag = (group_id == Group.ID_ADMINS)
            group_data = {
                'name': db_group.name,
                'description': db_group.description,
                'group_type': db_group.group_type,
                'access_folios': db_group.permissions.folios,
                'access_reports': db_group.permissions.reports,
                'access_admin_users': set_users_flag,
                'access_admin_files': db_group.permissions.admin_files,
                'access_admin_folios': db_group.permissions.admin_folios,
                'access_admin_permissions': False,
                'access_admin_all': False
            }
            rv = self.app.put('/api/admin/groups/' + str(db_group.id) + '/', data=group_data)
            self.assertEqual(rv.status_code, API_CODES.INVALID_PARAM)
            self.assertIn('would lock', rv.data.decode('utf8'))
            # Double check that the group data has not changed
            db_group_2 = dm.get_group(group_id)
            self.assertIsNotNone(db_group_2)
            self.assertEqual(db_group.permissions.admin_users,
                             db_group_2.permissions.admin_users)
            self.assertEqual(db_group.permissions.admin_permissions,
                             db_group_2.permissions.admin_permissions)
            self.assertEqual(db_group.permissions.admin_all,
                             db_group_2.permissions.admin_all)
        # Removing (any) user from their only admin group would lock them out
        user_groups = [
            (db_user.id, admin_group.id),  # Test user locking themselves out
            (1, Group.ID_ADMINS)           # Test user locking out the admin user
        ]
        for ug in user_groups:
            rv = self.app.delete('/api/admin/groups/' + str(ug[1]) + '/members/' + str(ug[0]) + '/')
            self.assertEqual(rv.status_code, API_CODES.INVALID_PARAM)
            self.assertIn('would lock', rv.data.decode('utf8'))
            # Double check that the user is still in the group
            db_group = dm.get_group(ug[1], load_users=True)
            group_users = [u.id for u in db_group.users]
            self.assertIn(ug[0], group_users)

    # Database admin API - folderpermissions
    def test_data_api_folder_permissions(self):
        # Not logged in - getting permission details should fail
        rv = self.app.get('/api/admin/permissions/')
        assert rv.status_code == API_CODES.REQUIRES_AUTH
        rv = self.app.get('/api/admin/permissions/1/')
        assert rv.status_code == API_CODES.REQUIRES_AUTH
        # Log in as std user
        setup_user_account('kryten', 'none')
        self.login('kryten', 'kryten')
        # Logged in std user - access should be denied
        rv = self.app.get('/api/admin/permissions/')
        assert rv.status_code == API_CODES.UNAUTHORISED
        rv = self.app.get('/api/admin/permissions/1/')
        assert rv.status_code == API_CODES.UNAUTHORISED
        #
        # Log in as user with permissions admin access
        #
        setup_user_account('kryten', 'admin_permissions')
        self.login('kryten', 'kryten')
        # Getting permissions should be OK
        rv = self.app.get('/api/admin/permissions/1/')
        assert rv.status_code == API_CODES.SUCCESS
        # Try deleting root public permission (this should fail)
        rv = self.app.delete('/api/admin/permissions/1/')
        assert rv.status_code == API_CODES.INVALID_PARAM
        # Try creating a duplicate root public permission (this should fail)
        root_folder = dm.get_folder(folder_path='')
        pub_group = dm.get_group(Group.ID_PUBLIC)
        rv = self.app.post('/api/admin/permissions/', data={
            'folder_id': root_folder.id,
            'group_id': pub_group.id,
            'access': FolderPermission.ACCESS_VIEW
        })
        assert rv.status_code == API_CODES.ALREADY_EXISTS
        # Get default permission for test_images + public
        test_folder = dm.get_folder(folder_path='test_images')
        assert test_folder is not None
        test_fp = dm.get_nearest_folder_permission(test_folder, pub_group)
        assert test_fp is not None
        assert test_fp.folder_id == root_folder.id                 # See reset_databases()
        assert test_fp.access == FolderPermission.ACCESS_DOWNLOAD  # See reset_databases()
        # Create custom permission for test_images + public
        rv = self.app.post('/api/admin/permissions/', data={
            'folder_id': test_folder.id,
            'group_id': pub_group.id,
            'access': FolderPermission.ACCESS_EDIT
        })
        assert rv.status_code == API_CODES.SUCCESS
        obj = json.loads(rv.data.decode('utf8'))
        assert obj['data']['id'] > 0
        assert obj['data']['access'] == FolderPermission.ACCESS_EDIT
        custom_p_id = obj['data']['id']
        # Re-read permission for test_images + public
        test_fp = dm.get_nearest_folder_permission(test_folder, pub_group)
        assert test_fp is not None
        assert test_fp.folder_id == test_folder.id
        assert test_fp.access == FolderPermission.ACCESS_EDIT
        # Change the custom permission
        rv = self.app.put('/api/admin/permissions/' + str(custom_p_id) + '/', data={
            'folder_id': test_folder.id,
            'group_id': pub_group.id,
            'access': FolderPermission.ACCESS_ALL
        })
        assert rv.status_code == API_CODES.SUCCESS
        obj = json.loads(rv.data.decode('utf8'))
        assert obj['data']['access'] == FolderPermission.ACCESS_ALL
        # Re-read permission for test_images + public
        test_fp = dm.get_nearest_folder_permission(test_folder, pub_group)
        assert test_fp is not None
        assert test_fp.folder_id == test_folder.id
        assert test_fp.access == FolderPermission.ACCESS_ALL
        # Delete the custom permission again
        rv = self.app.delete('/api/admin/permissions/' + str(custom_p_id) + '/')
        assert rv.status_code == API_CODES.SUCCESS
        # Re-read permission for test_images + public
        test_fp = dm.get_nearest_folder_permission(test_folder, pub_group)
        assert test_fp is not None
        assert test_fp.folder_id == root_folder.id                 # Back to default
        assert test_fp.access == FolderPermission.ACCESS_DOWNLOAD  # Back to default

    # Tests the image template API
    def test_data_api_templates(self):
        # Utility - return dict with None values removed
        def strip_dict(d):
            return dict((k, d[k]) for k in d if d[k]['value'] is not None)
        # Not logged in - getting details should fail
        rv = self.app.get('/api/admin/templates/1/')
        self.assertEqual(rv.status_code, API_CODES.REQUIRES_AUTH)
        # Log in as std user
        setup_user_account('kryten', 'none')
        self.login('kryten', 'kryten')
        # Logged in - template details should be available
        rv = self.app.get('/api/admin/templates/2/')
        self.assertEqual(rv.status_code, API_CODES.SUCCESS)
        obj = json.loads(rv.data.decode('utf8'))['data']
        self.assertEqual(obj['name'], 'SmallJpeg')
        tdict = obj['template']
        self.assertEqual(tdict['format']['value'], 'jpg')
        self.assertEqual(tdict['width']['value'], 200)
        self.assertEqual(tdict['height']['value'], 200)
        self.assertNotIn('size_fit', tdict)
        # Invalid template ID - getting details should fail
        rv = self.app.get('/api/admin/templates/-1/')
        self.assertEqual(rv.status_code, API_CODES.NOT_FOUND)
        # List templates
        rv = self.app.get('/api/admin/templates/')
        self.assertEqual(rv.status_code, API_CODES.SUCCESS)
        obj = json.loads(rv.data.decode('utf8'))['data']
        self.assertEqual(len(obj), 3)  # Default, SmallJpeg and Precache
        # Std user cannot update templates
        rv = self.app.put('/api/admin/templates/2/', data={
            'name': 'should fail', 'description': '', 'template': '{}'
        })
        self.assertEqual(rv.status_code, API_CODES.UNAUTHORISED)
        rv = self.app.delete('/api/admin/templates/2/')
        self.assertEqual(rv.status_code, API_CODES.UNAUTHORISED)
        # Super user can perform updates
        setup_user_account('kryten', 'admin_all')
        self.login('kryten', 'kryten')
        # Create
        rv = self.app.post('/api/admin/templates/', data={
            'name': 'new template',
            'description': 'new template desc',
            'template': '''{ "format": {"value": "png"} }'''
        })
        self.assertEqual(rv.status_code, API_CODES.SUCCESS)
        obj = json.loads(rv.data.decode('utf8'))['data']
        self.assertEqual(obj['name'], 'new template')
        new_tmp_id = obj['id']
        self.assertGreater(new_tmp_id, 0)
        self.assertEqual(strip_dict(obj['template']), {'format': {'value': 'png'}})
        # We should be able to use it immediately
        rv = self.app.get('/image?src=test_images/cathedral.jpg&width=200&tmp=new template')
        self.assertEqual(rv.status_code, 200)
        self.assertIn('image/png', rv.headers['Content-Type'])
        # Update
        rv = self.app.put('/api/admin/templates/' + str(new_tmp_id) + '/', data={
            'name': 'new template',
            'description': 'new template desc',
            'template': '''{ "format": {"value": "jpg"} }'''
        })
        self.assertEqual(rv.status_code, API_CODES.SUCCESS)
        obj = json.loads(rv.data.decode('utf8'))['data']
        self.assertEqual(strip_dict(obj['template']), {'format': {'value': 'jpg'}})
        # Changes should take effect immediately
        rv = self.app.get('/image?src=test_images/cathedral.jpg&width=200&tmp=new template')
        self.assertEqual(rv.status_code, 200)
        self.assertIn('image/jpeg', rv.headers['Content-Type'])
        # Validation - name must be unique
        rv = self.app.post('/api/admin/templates/', data={
            'name': 'new template', 'description': '', 'template': '''{ "format": {"value": "jpg"} }'''
        })
        self.assertEqual(rv.status_code, API_CODES.ALREADY_EXISTS)
        # Validation - name is required
        rv = self.app.put('/api/admin/templates/' + str(new_tmp_id) + '/', data={
            'name': '', 'description': '', 'template': '''{ "format": {"value": "jpg"} }'''
        })
        self.assertEqual(rv.status_code, API_CODES.INVALID_PARAM)
        # Validation - format must be supported
        rv = self.app.put('/api/admin/templates/' + str(new_tmp_id) + '/', data={
            'name': 'new template', 'description': '', 'template': '''{ "format": {"value": "qwerty"} }'''
        })
        self.assertEqual(rv.status_code, API_CODES.INVALID_PARAM)
        # Validation - cropping must be numbers 0 to 1
        rv = self.app.put('/api/admin/templates/' + str(new_tmp_id) + '/', data={
            'name': 'new template', 'description': '', 'template': '''{ "left": {"value": "abc"} }'''
        })
        self.assertEqual(rv.status_code, API_CODES.INVALID_PARAM)
        rv = self.app.put('/api/admin/templates/' + str(new_tmp_id) + '/', data={
            'name': 'new template', 'description': '', 'template': '''{ "left": {"value": 1.5} }'''
        })
        self.assertEqual(rv.status_code, API_CODES.INVALID_PARAM)
        # Validation - attachment must be a bool
        rv = self.app.put('/api/admin/templates/' + str(new_tmp_id) + '/', data={
            'name': 'new template', 'description': '', 'template': '''{ "attachment": {"value": 1} }'''
        })
        self.assertEqual(rv.status_code, API_CODES.INVALID_PARAM)
        # Validation - width must be a number
        rv = self.app.put('/api/admin/templates/' + str(new_tmp_id) + '/', data={
            'name': 'new template', 'description': '', 'template': '''{ "width": {"value": true} }'''
        })
        self.assertEqual(rv.status_code, API_CODES.INVALID_PARAM)
        # Validation - invalid JSON should be handled (not throw a 500)
        rv = self.app.put('/api/admin/templates/' + str(new_tmp_id) + '/', data={
            'name': 'new template', 'description': '', 'template': '''this isn't JSON'''
        })
        self.assertEqual(rv.status_code, API_CODES.INVALID_PARAM)
        # Correct versions of all the above should save OK
        # Also most strings should be lower cased on save (but not file paths)
        rv = self.app.put('/api/admin/templates/' + str(new_tmp_id) + '/', data={
            'name': 'new template', 'description': '', 'template': '''{
                "format": {"value": "JPG"},
                "fill": {"value": "BLUE"},
                "left": {"value": 0.1},
                "attachment": {"value": true},
                "width": {"value": 200},
                "height": {"value": 100},
                "overlay_src": {"value": "Mixed Case/Path.png"},
                "colorspace": {"value": "GRAY"}
            }'''
        })
        self.assertEqual(rv.status_code, API_CODES.SUCCESS)
        obj = json.loads(rv.data.decode('utf8'))['data']
        self.assertEqual(strip_dict(obj['template']), {
            'format': {'value': 'jpg'},
            'fill': {'value': 'blue'},
            'left': {'value': 0.1},
            'attachment': {'value': True},
            'width': {'value': 200},
            'height': {'value': 100},
            'overlay_src': {'value': 'Mixed Case/Path.png'},
            'colorspace': {'value': 'gray'}
        })
        # Delete
        rv = self.app.delete('/api/admin/templates/' + str(new_tmp_id) + '/')
        self.assertEqual(rv.status_code, API_CODES.SUCCESS)
        # Changes should take effect immediately
        rv = self.app.get('/image?src=test_images/cathedral.jpg&width=200&tmp=new template')
        self.assertEqual(rv.status_code, 400)

    def test_system_template_no_delete(self):
        # Get the system default template
        db_prop = dm.get_object(Property, Property.DEFAULT_TEMPLATE)
        self.assertIsNotNone(db_prop)
        db_template = dm.get_image_template(tempname=db_prop.value)
        self.assertIsNotNone(db_template)
        # Try to delete it (this shouldn't be allowed)
        self.login('admin', 'admin')
        rv = self.app.delete('/api/admin/templates/' + str(db_template.id) + '/')
        self.assertEqual(rv.status_code, API_CODES.INVALID_PARAM)

    # File admin API - images
    def test_file_api_images(self):
        # Util
        def ensure_file_exists(db_image):
            ensure_path_exists(db_image.src, require_file=True)
        # Tests
        temp_folder = 'test_images_api'
        temp_image = temp_folder + '/image1.jpg'
        moved_image = None
        try:
            # Create a test folder and test image and get their IDs
            make_dirs(temp_folder)
            copy_file('test_images/cathedral.jpg', temp_image)
            rv = self.app.get('/api/details/?src=' + temp_image)
            assert rv.status_code == API_CODES.SUCCESS
            temp_image_id = json.loads(rv.data.decode('utf8'))['data']['id']
            temp_folder_id = dm.get_folder(folder_path=temp_folder).id
            orig_folder_id = dm.get_folder(folder_path='test_images').id
            # Create a cached image, also creates a cached src-ID entry
            rv = self.app.get('/image?src=' + temp_image)
            assert rv.status_code == 200
            # Check that it does indeed create the cached src-ID
            cached_id = dm.get_or_create_image_id(temp_image, on_create=ensure_file_exists)
            assert cached_id == temp_image_id
            # Not logged in - file ops should fail
            rv = self.app.put('/api/admin/filesystem/images/%d/' % temp_image_id,
                              data={'path': temp_folder + '/newname.jpg'})
            assert rv.status_code == API_CODES.REQUIRES_AUTH, str(rv)
            rv = self.app.delete('/api/admin/filesystem/images/%d/' % temp_image_id)
            assert rv.status_code == API_CODES.REQUIRES_AUTH, str(rv)
            # Log in as a standard user
            setup_user_account('kryten', 'none')
            self.login('kryten', 'kryten')
            # File ops should still fail
            rv = self.app.put('/api/admin/filesystem/images/%d/' % temp_image_id,
                              data={'path': temp_folder + '/newname.jpg'})
            assert rv.status_code == API_CODES.UNAUTHORISED, str(rv)
            rv = self.app.delete('/api/admin/filesystem/images/%d/' % temp_image_id)
            assert rv.status_code == API_CODES.UNAUTHORISED, str(rv)
            #
            # Log in as a user with file admin
            #
            setup_user_account('kryten', 'admin_files')
            self.login('kryten', 'kryten')
            # Rename the file (in the same folder)
            renamed_image = temp_folder + '/newname.jpg'
            rv = self.app.put('/api/admin/filesystem/images/%d/' % temp_image_id,
                              data={'path': renamed_image})
            assert rv.status_code == API_CODES.SUCCESS, str(rv)
            # Check returned object data
            obj = json.loads(rv.data.decode('utf8'))
            assert obj['data']['src'] == renamed_image
            # Check physical file has been renamed
            assert path_exists(temp_image) == False
            assert path_exists(renamed_image) == True
            # Check db record has been updated, and rename history added
            db_image = dm.get_image(temp_image_id, load_history=True)
            assert db_image.status == Image.STATUS_ACTIVE
            assert db_image.src == renamed_image
            assert db_image.folder.id == temp_folder_id
            assert len(db_image.history) == 2   # Create, Rename
            assert db_image.history[1].action == ImageHistory.ACTION_MOVED
            # Check the cached ID has gone for the original path
            got_cached_id = True
            try: cached_id = dm.get_or_create_image_id(temp_image, on_create=ensure_file_exists)
            except DoesNotExistError: got_cached_id = False
            assert got_cached_id == False
            # Check the cached image has gone for the old path
            rv = self.app.get('/image?src=' + temp_image)
            assert rv.status_code == 404
            # Create a new cached image, also creates a cached src-ID entry
            rv = self.app.get('/image?src=' + renamed_image)
            assert rv.status_code == 200
            # Try renaming the test file without a file extension (this should fail)
            invalid_filename = temp_folder + '/newname'
            rv = self.app.put('/api/admin/filesystem/images/%d/' % temp_image_id,
                              data={'path': invalid_filename})
            assert rv.status_code == API_CODES.INVALID_PARAM, str(rv)
            # Try renaming the test file with '.' in the path (this should fail)
            invalid_filename = temp_folder + '/.newname.jpg'
            rv = self.app.put('/api/admin/filesystem/images/%d/' % temp_image_id,
                              data={'path': invalid_filename})
            assert rv.status_code == API_CODES.INVALID_PARAM, str(rv)
            # Try renaming the test file with '..' in the path (this should fail)
            invalid_filename = temp_folder + '/..newname.jpg'
            rv = self.app.put('/api/admin/filesystem/images/%d/' % temp_image_id,
                              data={'path': invalid_filename})
            assert rv.status_code == API_CODES.INVALID_PARAM, str(rv)
            # Try moving the test file into a non-existent folder (this should fail)
            invalid_path = 'non_existent_folder/newname.jpg'
            rv = self.app.put('/api/admin/filesystem/images/%d/' % temp_image_id,
                              data={'path': invalid_path})
            assert rv.status_code == API_CODES.NOT_FOUND, str(rv) + '\n' + rv.data.decode('utf8')
            # Try moving the test file over an existing image (this should fail)
            existing_image = 'test_images/dorset.jpg'
            rv = self.app.put('/api/admin/filesystem/images/%d/' % temp_image_id,
                              data={'path': existing_image})
            assert rv.status_code == API_CODES.ALREADY_EXISTS, str(rv)
            # Move the test file into the original folder
            moved_image = 'test_images/newname.jpg'
            rv = self.app.put('/api/admin/filesystem/images/%d/' % temp_image_id,
                              data={'path': moved_image})
            assert rv.status_code == API_CODES.SUCCESS, str(rv)
            # Check returned object data
            obj = json.loads(rv.data.decode('utf8'))
            assert obj['data']['src'] == moved_image
            assert obj['data']['folder']['id'] == orig_folder_id
            # Check physical file has been moved
            assert path_exists(renamed_image) == False
            assert path_exists(moved_image) == True
            # Check db record has been updated (folder changed), and move history added
            db_image = dm.get_image(temp_image_id, load_history=True)
            assert db_image.status == Image.STATUS_ACTIVE
            assert db_image.src == moved_image
            assert db_image.folder.id == orig_folder_id
            assert len(db_image.history) == 3
            assert db_image.history[2].action == ImageHistory.ACTION_MOVED
            # Check the cached ID has gone for the old path
            got_cached_id = True
            try: cached_id = dm.get_or_create_image_id(renamed_image, on_create=ensure_file_exists)
            except DoesNotExistError: got_cached_id = False
            assert got_cached_id == False
            # Check the cached image has gone for the old path
            rv = self.app.get('/image?src=' + renamed_image)
            assert rv.status_code == 404
            # Create another new cached image, also creates a cached src-ID entry
            rv = self.app.get('/image?src=' + moved_image)
            assert rv.status_code == 200
            # Delete the test file
            rv = self.app.delete('/api/admin/filesystem/images/%d/' % temp_image_id)
            assert rv.status_code == API_CODES.SUCCESS, str(rv)
            # Check returned object data
            obj = json.loads(rv.data.decode('utf8'))
            assert obj['data']['status'] == Image.STATUS_DELETED
            # Check physical file has been deleted
            assert path_exists(moved_image) == False
            # Check db record status, and delete history added
            db_image = dm.get_image(temp_image_id, load_history=True)
            assert db_image.status == Image.STATUS_DELETED
            assert len(db_image.history) == 4
            assert db_image.history[3].action == ImageHistory.ACTION_DELETED
            # Check the cached ID has gone
            cached_id = dm.get_or_create_image_id(moved_image, on_create=ensure_file_exists)
            assert cached_id == 0
            # Check that cached images are gone
            rv = self.app.get('/image?src=' + moved_image)
            assert rv.status_code == 404
        finally:
            delete_file(temp_image)
            delete_dir(temp_folder, recursive=True)
            if moved_image:
                delete_file(moved_image)

    # File admin API - folders
    def test_file_api_folders(self):
        temp_folder = '/test_folders_api'
        try:
            # Not logged in - folder ops should fail
            rv = self.app.post('/api/admin/filesystem/folders/', data={'path': temp_folder})
            assert rv.status_code == API_CODES.REQUIRES_AUTH, str(rv)
            rv = self.app.get('/api/admin/filesystem/folders/1/')
            assert rv.status_code == API_CODES.REQUIRES_AUTH, str(rv)
            rv = self.app.put('/api/admin/filesystem/folders/1/', data={'path': temp_folder})
            assert rv.status_code == API_CODES.REQUIRES_AUTH, str(rv)
            rv = self.app.delete('/api/admin/filesystem/folders/1/')
            assert rv.status_code == API_CODES.REQUIRES_AUTH, str(rv)
            # Log in as a standard user
            setup_user_account('kryten', 'none')
            self.login('kryten', 'kryten')
            # v1.40 Viewable folder should be readable
            rv = self.app.get('/api/admin/filesystem/folders/?path=test_images')
            assert rv.status_code == API_CODES.SUCCESS, str(rv)
            # Other ops should still fail
            active_folder = dm.get_folder(folder_path='test_images')
            assert active_folder is not None
            rv = self.app.post('/api/admin/filesystem/folders/', data={'path': temp_folder})
            assert rv.status_code == API_CODES.UNAUTHORISED, str(rv)
            rv = self.app.put('/api/admin/filesystem/folders/%d/' % active_folder.id, data={'path': temp_folder})
            assert rv.status_code == API_CODES.UNAUTHORISED, str(rv)
            rv = self.app.delete('/api/admin/filesystem/folders/%d/' % active_folder.id)
            assert rv.status_code == API_CODES.UNAUTHORISED, str(rv)
            #
            # Log in as a user with file admin
            #
            setup_user_account('kryten', 'admin_files')
            self.login('kryten', 'kryten')
            # Create a new folder branch
            rv = self.app.post('/api/admin/filesystem/folders/', data={'path': temp_folder + '/a/b/'})
            assert rv.status_code == API_CODES.SUCCESS, str(rv)
            json_folder_b = json.loads(rv.data.decode('utf8'))['data']
            assert json_folder_b['id'] > 0
            assert json_folder_b['path'] == temp_folder + '/a/b'
            assert path_exists(temp_folder + '/a/b', require_directory=True)
            db_folder_a = dm.get_folder(folder_path=temp_folder + '/a/')
            assert db_folder_a is not None
            # v1.40 New GET methods should return 1 level of sub-tree
            rv = self.app.get('/api/admin/filesystem/folders/?path=' + temp_folder)
            assert rv.status_code == API_CODES.SUCCESS, str(rv)
            obj = json.loads(rv.data.decode('utf8'))
            assert 'parent' in obj['data']
            assert obj['data']['parent']['path'] == os.path.sep
            assert 'children' in obj['data']
            assert len(obj['data']['children']) == 1               # should have "a"
            assert 'children' not in obj['data']['children'][0]    # but not "b"
            assert 'parent' not in obj['data']['children'][0]      # and no link back/recursion
            # Things that shouldn't be allowed (TTSBA) - create a duplicate folder
            rv = self.app.post('/api/admin/filesystem/folders/', data={'path': '/test_images/'})
            assert rv.status_code == API_CODES.ALREADY_EXISTS, str(rv)
            # TTSBA - Move folder to an existing path
            rv = self.app.put('/api/admin/filesystem/folders/%d/' % json_folder_b['id'],
                              data={'path': '/test_images/'})
            assert rv.status_code == API_CODES.ALREADY_EXISTS, str(rv)
            # TTSBA - Move folder to a relative path
            rv = self.app.put('/api/admin/filesystem/folders/%d/' % json_folder_b['id'],
                              data={'path': temp_folder + '/a/../c'})
            assert rv.status_code == API_CODES.INVALID_PARAM, str(rv)
            # TTSBA - Move folder to a hidden folder
            rv = self.app.put('/api/admin/filesystem/folders/%d/' % json_folder_b['id'],
                              data={'path': temp_folder + '/a/.b'})
            assert rv.status_code == API_CODES.INVALID_PARAM, str(rv)
            # TTSBA - Delete the root folder
            db_folder_root = dm.get_folder(folder_path='')
            assert db_folder_root is not None
            rv = self.app.delete('/api/admin/filesystem/folders/%d/' % db_folder_root.id)
            assert rv.status_code == API_CODES.INVALID_PARAM, str(rv)
            # TTSBA - Move/rename the root folder
            rv = self.app.put('/api/admin/filesystem/folders/%d/' % db_folder_root.id, data={'path': 'some_other_name'})
            assert rv.status_code == API_CODES.INVALID_PARAM, str(rv)
            # Add images to a and b so we can test that path changes affect those too
            copy_file('test_images/cathedral.jpg', temp_folder + '/a/image_a.jpg')
            copy_file('test_images/dorset.jpg', temp_folder + '/a/b/image_b.jpg')
            db_image_a = auto_sync_file(temp_folder + '/a/image_a.jpg', dm, tm)
            db_image_b = auto_sync_file(temp_folder + '/a/b/image_b.jpg', dm, tm)
            assert db_image_a.folder.id == db_folder_a.id
            assert db_image_b.folder.id == json_folder_b['id']
            # Cache an image
            rv = self.app.get('/image?src=' + db_image_a.src)
            assert rv.status_code == 200
            image_a_src_old = db_image_a.src
            # Rename folder a
            renamed_folder = temp_folder + '/parrot'
            rv = self.app.put('/api/admin/filesystem/folders/%d/' % db_folder_a.id, data={'path': renamed_folder})
            assert rv.status_code == API_CODES.SUCCESS, str(rv)
            obj = json.loads(rv.data.decode('utf8'))
            assert obj['data']['path'] == renamed_folder
            assert 'children' not in obj['data']  # v1.40 Do not return sub-trees any more
            assert 'parent' not in obj['data']    # v1.40 Do not return sub-trees any more
            assert path_exists(temp_folder + '/a/') == False
            assert path_exists(renamed_folder) == True
            db_folder_a = dm.get_folder(folder_id=db_folder_a.id)
            assert db_folder_a.path == renamed_folder
            # This should have moved image a
            db_image_a = dm.get_image(db_image_a.id, load_history=True)
            assert db_image_a.folder.id == db_folder_a.id
            assert db_image_a.src == strip_sep(renamed_folder + '/image_a.jpg', leading=True)
            assert db_image_a.history[-1].action == ImageHistory.ACTION_MOVED
            assert path_exists(db_image_a.src, require_file=True) == True
            rv = self.app.get('/image?src=' + image_a_src_old)
            assert rv.status_code == 404
            rv = self.app.get('/image?src=' + db_image_a.src)
            assert rv.status_code == 200
            # This should also have moved sub-folder b with it
            assert path_exists(renamed_folder + '/b/') == True
            db_folder_b = dm.get_folder(folder_id=json_folder_b['id'])
            assert db_folder_b.path == renamed_folder + '/b'
            # Which should have moved image b too
            db_image_b = dm.get_image(db_image_b.id, load_history=True)
            assert db_image_b.folder.id == db_folder_b.id
            assert db_image_b.src == strip_sep(renamed_folder + '/b/image_b.jpg', leading=True)
            assert db_image_b.history[-1].action == ImageHistory.ACTION_MOVED
            assert path_exists(db_image_b.src, require_file=True) == True
            # Delete parrot (was folder a)
            rv = self.app.delete('/api/admin/filesystem/folders/%d/' % db_folder_a.id)
            assert rv.status_code == API_CODES.SUCCESS, str(rv)
            obj = json.loads(rv.data.decode('utf8'))
            assert obj['data']['id'] == db_folder_a.id
            assert obj['data']['status'] == Folder.STATUS_DELETED
            assert 'children' not in obj['data']  # v1.40 Do not return sub-trees any more
            assert 'parent' not in obj['data']    # v1.40 Do not return sub-trees any more
            db_folder_a = dm.get_folder(folder_id=db_folder_a.id)
            assert db_folder_a.status == Folder.STATUS_DELETED
            assert path_exists(db_folder_a.path) == False
            # This should have deleted image a
            db_image_a = dm.get_image(db_image_a.id, load_history=True)
            assert db_image_a.status == Image.STATUS_DELETED
            assert db_image_a.history[-1].action == ImageHistory.ACTION_DELETED
            assert path_exists(db_image_a.src) == False
            rv = self.app.get('/image?src=' + db_image_a.src)
            assert rv.status_code == 404
            # This should have deleted sub-folder b with it
            db_folder_b = dm.get_folder(folder_id=db_folder_b.id)
            assert db_folder_b.status == Folder.STATUS_DELETED
            assert path_exists(db_folder_b.path) == False
            # Which should have deleted image b too
            db_image_b = dm.get_image(db_image_b.id, load_history=True)
            assert db_image_b.status == Image.STATUS_DELETED
            assert db_image_b.history[-1].action == ImageHistory.ACTION_DELETED
            assert path_exists(db_image_b.src) == False
            rv = self.app.get('/image?src=' + db_image_b.src)
            assert rv.status_code == 404
        finally:
            delete_dir(temp_folder, recursive=True)

    # #2517 File admin API - ignore // in folders
    def test_file_api_folders_double_sep(self):
        temp_folder = '/test_folders_api'
        setup_user_account('kryten', 'admin_files')
        self.login('kryten', 'kryten')
        test_cases = ['/a//b', '/a///b']
        try:
            for fpath in test_cases:
                # Creating a//b or a///b should create a/b
                rv = self.app.post(
                    '/api/admin/filesystem/folders/',
                    data={'path': temp_folder + fpath}
                )
                self.assertEqual(rv.status_code, API_CODES.SUCCESS)
                json_folder = json.loads(rv.data.decode('utf8'))['data']
                self.assertEqual(json_folder['path'], temp_folder + '/a/b')  # not /a//b
                db_folder = dm.get_folder(folder_path=temp_folder + '/a/b')  # not /a//b
                self.assertIsNotNone(db_folder)
                self.assertEqual(json_folder['id'], db_folder.id)
                dm.delete_folder(db_folder, purge=True)
                delete_dir(temp_folder + fpath)
        finally:
            delete_dir(temp_folder, recursive=True)

    # Task admin API
    def test_tasks_api(self):
        test_folder = 'test_tasks_api_folder'
        task_url = '/api/admin/tasks/'
        purge_url = task_url + 'purge_deleted_folder_data/'

        try:
            # Create test folder in the database
            db_folder = dm.get_or_create_folder(test_folder)
            # and delete (flag) it
            dm.delete_folder(db_folder, purge=False)
            # Folder should still exist but with deleted flag
            db_folder = dm.get_folder(folder_path=test_folder)
            self.assertIsNotNone(db_folder)
            self.assertEqual(db_folder.status, Folder.STATUS_DELETED)

            # Not logged in - cannot run tasks
            rv = self.app.post(purge_url, data={'path': ''})
            self.assertEqual(rv.status_code, API_CODES.REQUIRES_AUTH)

            # Logged in as admin (non superuser) user - cannot run tasks with API
            setup_user_account('kryten', 'admin_files')
            self.login('kryten', 'kryten')
            rv = self.app.post(purge_url, data={'path': ''})
            self.assertEqual(rv.status_code, API_CODES.UNAUTHORISED)

            # Have the system start a task owned by the user though
            user_task = tm.add_task(
                dm.get_user(username='kryten'),
                'Testing user task access',
                'uncache_image',
                {'image_id': 1},
                Task.PRIORITY_NORMAL,
                'debug', 'error', 1
            )
            # A user can query their own task
            rv = self.app.get(task_url + str(user_task.id) + '/')
            self.assertEqual(rv.status_code, API_CODES.SUCCESS)
            # Another (non super) user cannot query it
            setup_user_account('taskuser', 'admin_files')
            self.login('taskuser', 'taskuser')
            rv = self.app.get(task_url + str(user_task.id) + '/')
            self.assertEqual(rv.status_code, API_CODES.UNAUTHORISED)

            # Logged in as superuser - task should launch with API
            setup_user_account('kryten', 'admin_all')
            self.login('kryten', 'kryten')
            rv = self.app.post(purge_url, data={'path': ''})
            self.assertEqual(rv.status_code, API_CODES.SUCCESS)
            task_obj = json.loads(rv.data.decode('utf8'))['data']
            # Do not return the task user password
            self.assertIsNotNone(task_obj['user'])
            self.assertNotIn('password', task_obj['user'])

            # Test duplicate task isn't allowed
            rv = self.app.post(purge_url, data={'path': ''})
            self.assertEqual(rv.status_code, API_CODES.ALREADY_EXISTS)

            # Test checking task progress
            rv = self.app.get(task_url + str(task_obj['id']) + '/')
            self.assertEqual(rv.status_code, API_CODES.SUCCESS)
            task_obj_2 = json.loads(rv.data.decode('utf8'))['data']
            self.assertEqual(task_obj_2['id'], task_obj['id'])
            self.assertEqual(task_obj_2['funcname'], 'purge_deleted_folder_data')
            # Do not return the task user password
            self.assertIsNotNone(task_obj_2['user'])
            self.assertNotIn('password', task_obj_2['user'])

        finally:
            # After error, delete (proper) the test folder
            db_folder = dm.get_folder(folder_path=test_folder)
            if db_folder:
                dm.delete_folder(db_folder, purge=True)

    # Task properties API
    def test_properties_api(self):
        # Super user access is required
        setup_user_account('kryten', 'admin_permissions')
        self.login('kryten', 'kryten')
        rv = self.app.get('/api/admin/properties/' + Property.DEFAULT_TEMPLATE + '/')
        self.assertEqual(rv.status_code, API_CODES.UNAUTHORISED)
        self.login('admin', 'admin')
        rv = self.app.get('/api/admin/properties/' + Property.DEFAULT_TEMPLATE + '/')
        self.assertEqual(rv.status_code, API_CODES.SUCCESS)
        prop_obj = json.loads(rv.data.decode('utf8'))['data']
        self.assertEqual(prop_obj, {
            'key': Property.DEFAULT_TEMPLATE,
            'value': 'default'
        })
        # Try an update too
        rv = self.app.put('/api/admin/properties/' + Property.DEFAULT_TEMPLATE + '/', data=prop_obj)
        self.assertEqual(rv.status_code, API_CODES.SUCCESS)

    # Test image API access (folder permissions)
    def test_folder_permissions(self):
        temp_image   = 'test_images/fptest_image.jpg'
        temp_image2  = 'test_images/fptest_image_2.jpg'
        temp_image3  = '/fptest_image_2.jpg'
        temp_folder  = 'test_images/fp-test_folder'
        temp_folder2 = 'test_images/fp-test_folder_2'
        temp_folder3 = '/fp-test_folder_2'

        # Helper to change user permissions
        def setup_fp_user(root_access, test_folder_access=None):
            db_group = dm.get_group(groupname='kryten-group')
            db_folder = dm.get_folder(folder_path='')
            # Set root folder access
            rf_fp = dm.get_folder_permission(db_folder, db_group)
            if not rf_fp: rf_fp = FolderPermission(db_folder, db_group, 0)
            rf_fp.access = root_access
            dm.save_object(rf_fp)
            # Set or clear test_images folder access
            if test_folder_access is not None:
                db_folder = dm.get_folder(folder_path='test_images')
                tf_fp = dm.get_folder_permission(db_folder, db_group)
                if not tf_fp: tf_fp = FolderPermission(db_folder, db_group, 0)
                tf_fp.access = test_folder_access
                dm.save_object(tf_fp)
            else:
                db_folder = dm.get_folder(folder_path='test_images')
                tf_fp = dm.get_folder_permission(db_folder, db_group)
                if tf_fp is not None: dm.delete_object(tf_fp)
            pm.reset_folder_permissions()
            # v1.23 Also clear cached permissions for the task server process
            cm.clear()

        try:
            # Create a temp file we can rename, move, delete
            copy_file('test_images/cathedral.jpg', temp_image)
            db_image = auto_sync_existing_file(temp_image, dm, tm)
            # Reset user permissions to None
            set_default_public_permission(FolderPermission.ACCESS_NONE)
            set_default_internal_permission(FolderPermission.ACCESS_NONE)
            setup_user_account('kryten', 'none')
            self.login('kryten', 'kryten')
            setup_fp_user(FolderPermission.ACCESS_NONE)
            # Folder list API requires view permission
            rv = self.app.get('/api/list/?path=test_images')
            assert rv.status_code == API_CODES.UNAUTHORISED
            setup_fp_user(FolderPermission.ACCESS_VIEW)
            rv = self.app.get('/api/list/?path=test_images')
            assert rv.status_code == API_CODES.SUCCESS
            # Image details API requires view permission
            setup_fp_user(FolderPermission.ACCESS_NONE)
            rv = self.app.get('/api/details/?src=' + db_image.src)
            assert rv.status_code == API_CODES.UNAUTHORISED
            setup_fp_user(FolderPermission.ACCESS_VIEW)
            rv = self.app.get('/api/details/?src=' + db_image.src)
            assert rv.status_code == API_CODES.SUCCESS
            # Image data API - read - requires view permission
            setup_fp_user(FolderPermission.ACCESS_NONE)
            rv = self.app.get('/api/admin/images/%d/' % db_image.id)
            assert rv.status_code == API_CODES.UNAUTHORISED
            setup_fp_user(FolderPermission.ACCESS_VIEW)
            rv = self.app.get('/api/admin/images/%d/' % db_image.id)
            assert rv.status_code == API_CODES.SUCCESS
            # Image data API - write - requires edit permission
            rv = self.app.put('/api/admin/images/%d/' % db_image.id,
                              data={'title': '', 'description': ''})
            assert rv.status_code == API_CODES.UNAUTHORISED
            setup_fp_user(FolderPermission.ACCESS_EDIT)
            rv = self.app.put('/api/admin/images/%d/' % db_image.id,
                              data={'title': '', 'description': ''})
            assert rv.status_code == API_CODES.SUCCESS
            # Image file API - rename - requires upload permission
            rv = self.app.put('/api/admin/filesystem/images/%d/' % db_image.id,
                              data={'path': temp_image2})
            assert rv.status_code == API_CODES.UNAUTHORISED
            setup_fp_user(FolderPermission.ACCESS_UPLOAD)
            rv = self.app.put('/api/admin/filesystem/images/%d/' % db_image.id,
                              data={'path': temp_image2})
            assert rv.status_code == API_CODES.SUCCESS
            # Image file API - move - requires delete (source) and upload (dest) permissions
            rv = self.app.put('/api/admin/filesystem/images/%d/' % db_image.id,
                              data={'path': temp_image3})
            assert rv.status_code == API_CODES.UNAUTHORISED
            setup_fp_user(FolderPermission.ACCESS_UPLOAD, FolderPermission.ACCESS_DELETE)
            rv = self.app.put('/api/admin/filesystem/images/%d/' % db_image.id,
                              data={'path': temp_image3})
            assert rv.status_code == API_CODES.SUCCESS
            # Image file API - delete - requires delete permission
            rv = self.app.delete('/api/admin/filesystem/images/%d/' % db_image.id)
            assert rv.status_code == API_CODES.UNAUTHORISED
            setup_fp_user(FolderPermission.ACCESS_DELETE)
            rv = self.app.delete('/api/admin/filesystem/images/%d/' % db_image.id)
            assert rv.status_code == API_CODES.SUCCESS
            # Image file API - create folder - requires create folder permission
            setup_fp_user(FolderPermission.ACCESS_NONE, FolderPermission.ACCESS_DELETE)
            rv = self.app.post('/api/admin/filesystem/folders/',
                               data={'path': temp_folder})
            assert rv.status_code == API_CODES.UNAUTHORISED
            setup_fp_user(FolderPermission.ACCESS_NONE, FolderPermission.ACCESS_CREATE_FOLDER)
            rv = self.app.post('/api/admin/filesystem/folders/',
                               data={'path': temp_folder})
            assert rv.status_code == API_CODES.SUCCESS
            folder_json = json.loads(rv.data.decode('utf8'))
            folder_id = folder_json['data']['id']
            # Image file API - rename folder - requires create folder permission
            setup_fp_user(FolderPermission.ACCESS_NONE, FolderPermission.ACCESS_DELETE)
            rv = self.app.put('/api/admin/filesystem/folders/%d/' % folder_id,
                              data={'path': temp_folder2})
            assert rv.status_code == API_CODES.UNAUTHORISED
            setup_fp_user(FolderPermission.ACCESS_NONE, FolderPermission.ACCESS_CREATE_FOLDER)
            rv = self.app.put('/api/admin/filesystem/folders/%d/' % folder_id,
                              data={'path': temp_folder2})
            assert rv.status_code == API_CODES.SUCCESS, 'Got '+str(rv.status_code)
            # Image file API - move folder - requires delete folder (source) and create folder (dest) permissions
            setup_fp_user(FolderPermission.ACCESS_CREATE_FOLDER, FolderPermission.ACCESS_CREATE_FOLDER)
            rv = self.app.put('/api/admin/filesystem/folders/%d/' % folder_id,
                              data={'path': temp_folder3})
            assert rv.status_code == API_CODES.UNAUTHORISED
            setup_fp_user(FolderPermission.ACCESS_CREATE_FOLDER, FolderPermission.ACCESS_DELETE_FOLDER)
            rv = self.app.put('/api/admin/filesystem/folders/%d/' % folder_id,
                              data={'path': temp_folder3})
            assert rv.status_code == API_CODES.SUCCESS, 'Got '+str(rv.status_code)
            # Image file API - delete folder - requires delete folder permission
            rv = self.app.delete('/api/admin/filesystem/folders/%d/' % folder_id)
            assert rv.status_code == API_CODES.UNAUTHORISED
            setup_fp_user(FolderPermission.ACCESS_DELETE_FOLDER)
            rv = self.app.delete('/api/admin/filesystem/folders/%d/' % folder_id)
            assert rv.status_code == API_CODES.SUCCESS, 'Got '+str(rv.status_code)
        finally:
            delete_file(temp_image)
            delete_file(temp_image2)
            delete_file(temp_image3)
            delete_dir(temp_folder)
            delete_dir(temp_folder2)
            delete_dir(temp_folder3)
            set_default_public_permission(FolderPermission.ACCESS_DOWNLOAD)
            set_default_internal_permission(FolderPermission.ACCESS_DOWNLOAD)

    # CSRF protection should be active for web sessions but not for API tokens
    def test_csrf(self):
        setup_user_account('deleteme', 'none')
        deluser = dm.get_user(username='deleteme')
        self.assertIsNotNone(deluser)
        try:
            setup_user_account('kryten', 'admin_users', allow_api=True)
            self.login('kryten', 'kryten')
            # Enable CSRF
            flask_app.config['TESTING'] = False
            # Web operations should be blocked without a CSRF token
            rv = self.app.delete('/api/admin/users/' + str(deluser.id) + '/')
            self.assertEqual(rv.status_code, API_CODES.INVALID_PARAM)
            self.assertIn('missing CSRF token', rv.data.decode('utf8'))
            # But allowed if caller has an API token
            token = self.api_login('kryten', 'kryten')
            creds = self._base64_encode(token + ':password')
            rv = self.app.delete('/api/admin/users/' + str(deluser.id) + '/', headers={
                'Authorization': 'Basic ' + creds
            })
            self.assertEqual(rv.status_code, API_CODES.SUCCESS)
        finally:
            flask_app.config['TESTING'] = True

    # Test unicode characters in filenames, especially dashes!
    def test_unicode_filenames(self):
        temp_dir = '\u00e2 te\u00dft \u2014 of \u00e7har\u0292'
        temp_filename = temp_dir + '.jpg'
        temp_file = os.path.join(temp_dir, temp_filename)
        temp_file2 = os.path.join(temp_dir, 're\u00f1\u00e3med.jpg')
        temp_new_dir = os.path.join(temp_dir, 'New F\u00f6lder')
        try:
            with flask_app.test_request_context():
                list_url = internal_url_for('api.imagelist', path=temp_dir, attributes=1)
                details_url = internal_url_for('api.imagedetails', src=temp_file)

            # Create test folder and file
            make_dirs(temp_dir)
            copy_file('test_images/thames.jpg', temp_file)
            # Test directory listing
            rv = self.app.get(list_url)
            assert rv.status_code == API_CODES.SUCCESS
            obj = json.loads(rv.data.decode('utf8'))
            assert len(obj['data']) == 1
            entry = obj['data'][0]
            assert url_quote_plus(temp_dir, safe='/') in entry['url'], 'Returned URL is \'' + entry['url'] + '\''
            assert unicode_to_utf8(entry['filename']) == unicode_to_utf8(temp_filename)
            # Test viewing details
            rv = self.app.get(details_url)
            assert rv.status_code == API_CODES.SUCCESS
            obj = json.loads(rv.data.decode('utf8'))
            assert unicode_to_utf8(obj['data']['src']) == unicode_to_utf8(temp_file), \
                   'Returned src is \'' + obj['data']['src'] + '\''
            # Test data API - images
            setup_user_account('kryten', 'admin_files')
            self.login('kryten', 'kryten')
            db_img = dm.get_image(src=temp_file)
            assert db_img is not None
            rv = self.app.get('/api/admin/images/%d/' % db_img.id)
            assert rv.status_code == API_CODES.SUCCESS, rv.data
            obj = json.loads(rv.data.decode('utf8'))
            assert unicode_to_utf8(obj['data']['src']) == unicode_to_utf8(temp_file), \
                   'Returned src is \'' + obj['data']['src'] + '\''
            # Test file API - rename the image
            rv = self.app.put('/api/admin/filesystem/images/%d/' % db_img.id, data={'path': temp_file2})
            assert rv.status_code == API_CODES.SUCCESS, rv.data
            assert path_exists(temp_file2, require_file=True)
            # Test file API - create a unicode sub-folder
            rv = self.app.post('/api/admin/filesystem/folders/', data={'path': temp_new_dir})
            assert rv.status_code == API_CODES.SUCCESS, str(rv)
            assert path_exists(temp_new_dir, require_directory=True)
        finally:
            delete_dir(temp_dir, recursive=True)

    # Test that bad filenames are filtered by the APIs
    def test_bad_filenames(self):
        try:
            setup_user_account('kryten', 'admin_files')
            self.login('kryten', 'kryten')
            # Create a folder
            rv = self.app.post('/api/admin/filesystem/folders/', data={
                'path': '/bell\x07/etc/* | more/'
            })
            self.assertEqual(rv.status_code, API_CODES.SUCCESS)
            json_folder = json.loads(rv.data.decode('utf8'))['data']
            self.assertGreater(json_folder['id'], 0)
            # The bell byte, *, | and surrounding spaces should be gone
            self.assertEqual(json_folder['path'], '/bell/etc/more')
            self.assertTrue(path_exists('/bell/etc/more', require_directory=True))
            # Rename it
            rv = self.app.put('/api/admin/filesystem/folders/%d/' % json_folder['id'], data={
                'path': '/bell/etc/m\xf6re\x07bells'
            })
            self.assertEqual(rv.status_code, API_CODES.SUCCESS)
            json_folder = json.loads(rv.data.decode('utf8'))['data']
            # The bell byte should be gone, the umlaut o remaining
            self.assertEqual(json_folder['path'], '/bell/etc/m\xf6rebells')
            # Put a file in there
            copy_file('test_images/cathedral.jpg', '/bell/etc/m\xf6rebells/cathedral.jpg')
            db_img = auto_sync_file('/bell/etc/m\xf6rebells/cathedral.jpg', dm, tm)
            self.assertIsNotNone(db_img)
            # Rename the file
            rv = self.app.put('/api/admin/filesystem/images/%d/' % db_img.id, data={
                'path': '/bell/etc/m\xf6rebells/cath\xebdral*\x09echo>\'hi\'.jpg'
            })
            self.assertEqual(rv.status_code, API_CODES.SUCCESS)
            json_file = json.loads(rv.data.decode('utf8'))['data']
            # The tab, *, > and ' should be gone, the umlaut e remaining
            self.assertEqual(json_file['src'], 'bell/etc/m\xf6rebells/cath\xebdralechohi.jpg')
        finally:
            delete_dir('/bell', recursive=True)

    # Flask by default encodes JSON dates in the awful RFC1123 format, so we override that
    def test_json_date_encoding(self):
        # Create a dummy task with a date on it
        dt_time = datetime.datetime(2100, 1, 1, 12, 13, 15)
        task = Task(
            None, 'Unit test dummy task', 'noop',
            pickle.dumps({}, protocol=pickle.HIGHEST_PROTOCOL),
            Task.PRIORITY_NORMAL, 'debug', 'error', 0
        )
        task.status = Task.STATUS_COMPLETE
        task.keep_until = dt_time
        db_task = dm.save_object(task, refresh=True)
        try:
            # Get the task with the API
            self.login('admin', 'admin')
            rv = self.app.get('/api/admin/tasks/' + str(db_task.id) + '/')
            self.assertEqual(rv.status_code, 200)
            api_obj = json.loads(rv.data.decode('utf8'))['data']
            # Date format should be ISO8601
            self.assertEqual(api_obj['keep_until'], '2100-01-01T12:13:15Z')
        finally:
            dm.delete_object(db_task)

    # v1.23 Tasks can now store a result - None, object, or Exception
    def test_json_exception_encoding(self):
        # Create a dummy task with an exception result
        task = Task(
            None, 'Unit test dummy task', 'noop',
            pickle.dumps({}, protocol=pickle.HIGHEST_PROTOCOL),
            Task.PRIORITY_NORMAL, 'debug', 'error', 0
        )
        task.status = Task.STATUS_COMPLETE
        task.result = pickle.dumps(ValueError('Warp failure'), protocol=pickle.HIGHEST_PROTOCOL)
        db_task = dm.save_object(task, refresh=True)
        try:
            # Get the task with the API
            self.login('admin', 'admin')
            rv = self.app.get('/api/admin/tasks/' + str(db_task.id) + '/')
            self.assertEqual(rv.status_code, 200)
            res = json.loads(rv.data.decode('utf8'))['data']['result']
            self.assertIn('exception', res)
            self.assertEqual(res['exception']['type'], 'ValueError')
            self.assertEqual(res['exception']['message'], 'Warp failure')
        finally:
            dm.delete_object(db_task)

    # v2.6.1 Some of the APIs were inconsistent in not having a trailing slash.
    #        Added support to make this consistent but kept compatibility.
    def test_trailing_slashes(self):
        test_get_urls = [
            ("/api/list", "?path=test_images"),
            ("/api/details", "?src=test_images/cathedral.jpg"),
        ]
        test_post_urls = [
            "/api/token",
            "/api/upload",
        ]
        for url_parts in test_get_urls:
            # Test without the slash (legacy)
            url = url_parts[0] + url_parts[1]
            rv = self.app.get(url)
            self.assertEqual(rv.status_code, API_CODES.SUCCESS)
            # Test with the slash (intended use from now on)
            url = url_parts[0] + "/" + url_parts[1]
            rv = self.app.get(url)
            self.assertEqual(rv.status_code, API_CODES.SUCCESS)
        self.login('admin', 'admin')
        for url in test_post_urls:
            # To keep it simple, just check that the return is neither a 301 or a 404
            rv = self.app.post(url)
            self.assertEqual(rv.status_code, API_CODES.INVALID_PARAM)
            rv = self.app.post(url + "/")
            self.assertEqual(rv.status_code, API_CODES.INVALID_PARAM)<|MERGE_RESOLUTION|>--- conflicted
+++ resolved
@@ -41,16 +41,10 @@
 from werkzeug.urls import url_quote_plus
 
 
-<<<<<<< HEAD
 from . import tests as main_tests
 from .tests import (
-    BaseTestCase, setup_user_account, set_default_public_permission
-=======
-import tests as main_tests
-from tests import (
     BaseTestCase, setup_user_account,
     set_default_internal_permission, set_default_public_permission
->>>>>>> 3cfa75d3
 )
 
 from imageserver.flask_app import app as flask_app
@@ -524,15 +518,9 @@
         assert rv.status_code == API_CODES.SUCCESS
         rv = self.app.get('/api/admin/groups/' + str(user_group.id) + '/')
         assert rv.status_code == API_CODES.SUCCESS
-<<<<<<< HEAD
-        obj = json.loads(rv.data.decode('utf8'))
-        assert obj['data']['name'] == 'White Dwarf'                # Changed
-        assert obj['data']['description'] == 'Was Red now White'   # Changed
-=======
-        obj = json.loads(rv.data)
+        obj = json.loads(rv.data.decode('utf8'))
         assert obj['data']['name'] == 'Kryten\'s Group'            # Changed
         assert obj['data']['description'] == 'Renamed group desc'  # Changed
->>>>>>> 3cfa75d3
         assert obj['data']['permissions']['reports'] == False      # Unchanged
         assert obj['data']['permissions']['admin_files'] == False
         assert obj['data']['permissions']['admin_all'] == False
