--- conflicted
+++ resolved
@@ -48,7 +48,6 @@
 import time
 
 import requests
-import collections
 
 
 # These are borrowed from Werkzeug/utils.py for our version of secure_filename()
@@ -638,21 +637,17 @@
         return obj
 
     if isinstance(obj, dict):
+        obj2 = dict(obj)
         for attr in ignore_attrs:
-            if attr in obj:
-                del obj[attr]
-        return obj
+            if attr in obj2:
+                del obj2[attr]
+        return obj2
 
     obj_vars = vars(obj)
     attr_dict = dict(
-<<<<<<< HEAD
         (k, v) for k, v in obj_vars.items()
-        if not k.startswith('_') and not isinstance(v, collections.Callable) and v not in _r_stack
-=======
-        (k, v) for k, v in obj_vars.iteritems()
         if not k.startswith('_') and k not in ignore_attrs
         and not callable(v) and v not in _r_stack
->>>>>>> 3cfa75d3
     )
     for k, v in attr_dict.items():
         if isinstance(v, list):
