#
# Quru Image Server
#
# Document:      __init__.py
# Date started:  6 Dec 2011
# By:            Matt Fozard
# Purpose:       Image server API blueprint initialiser
# Requires:      Flask
# Copyright:     Quru Ltd (www.quru.com)
# Licence:
#
#   This program is free software: you can redistribute it and/or modify
#   it under the terms of the GNU Affero General Public License as published
#   by the Free Software Foundation, either version 3 of the License, or
#   (at your option) any later version.
#
#   This program is distributed in the hope that it will be useful,
#   but WITHOUT ANY WARRANTY; without even the implied warranty of
#   MERCHANTABILITY or FITNESS FOR A PARTICULAR PURPOSE.  See the
#   GNU Affero General Public License for more details.
#
#   You should have received a copy of the GNU Affero General Public License
#   along with this program.  If not, see http://www.gnu.org/licenses/
#
# Last Changed:  $Date$ $Rev$ by $Author$
#
# Notable modifications:
# Date       By    Details
# =========  ====  ============================================================
#

from flask.blueprints import Blueprint

# Define the API blueprint
blueprint = Blueprint('api', __name__, static_folder='static', template_folder='templates')

# Current API version (for URL routing)
url_version_prefix = '/v1'


# Support definition of multiple URL rules per view (for API versioning)
def api_add_url_rules(rules, endpoint=None, view_func=None, **options):
    if isinstance(rules, str):
        rules = [rules]
    for rule in rules:
        blueprint.add_url_rule(rule, endpoint, view_func, **options)


# Import API views
<<<<<<< HEAD
from . import views_data_api
from . import views_files_api
from . import views_tasks_api
from . import views_api
from . import views_pages
=======
import views_data_api
import views_files_api
import views_tasks_api
import views_portfolios_api
import views_api
import views_pages
>>>>>>> 3cfa75d3
<|MERGE_RESOLUTION|>--- conflicted
+++ resolved
@@ -47,17 +47,9 @@
 
 
 # Import API views
-<<<<<<< HEAD
 from . import views_data_api
 from . import views_files_api
 from . import views_tasks_api
+from . import views_portfolios_api
 from . import views_api
-from . import views_pages
-=======
-import views_data_api
-import views_files_api
-import views_tasks_api
-import views_portfolios_api
-import views_api
-import views_pages
->>>>>>> 3cfa75d3
+from . import views_pages