#
# Quru Image Server
#
# Document:      views_files_api.py
# Date started:  30 Nov 2012
# By:            Matt Fozard
# Purpose:       Developer / Admin API for managing the file system
# Requires:      Flask
# Copyright:     Quru Ltd (www.quru.com)
# Licence:
#
#   This program is free software: you can redistribute it and/or modify
#   it under the terms of the GNU Affero General Public License as published
#   by the Free Software Foundation, either version 3 of the License, or
#   (at your option) any later version.
#
#   This program is distributed in the hope that it will be useful,
#   but WITHOUT ANY WARRANTY; without even the implied warranty of
#   MERCHANTABILITY or FITNESS FOR A PARTICULAR PURPOSE.  See the
#   GNU Affero General Public License for more details.
#
#   You should have received a copy of the GNU Affero General Public License
#   along with this program.  If not, see http://www.gnu.org/licenses/
#
# Last Changed:  $Date$ $Rev$ by $Author$
#
# Notable modifications:
# Date       By    Details
# =========  ====  ============================================================
#

import pickle

from flask import request
from flask.views import MethodView

from imageserver.api import api_add_url_rules, url_version_prefix
from imageserver.api_util import add_api_error_handler, add_parameter_error_handler
from imageserver.api_util import make_api_success_response
from imageserver.errors import DoesNotExistError, ParameterError, TimeoutError
from imageserver.filesystem_sync import delete_file, move_file
from imageserver.filesystem_sync import create_folder, auto_sync_folder
from imageserver.flask_app import logger
from imageserver.flask_app import data_engine, image_engine, permissions_engine, task_engine
from imageserver.flask_util import api_permission_required
from imageserver.models import FolderPermission, Task
from imageserver.session_manager import get_session_user
from imageserver.util import object_to_dict, validate_string


class ImageFileAPI(MethodView):
    """
    Provides a REST admin API to move or delete image files,
    and update the associated database records.

    Required access:
    - It's complicated
    - Permissions are enforced by filesystem_sync
    """
    @add_api_error_handler
    def put(self, image_id):
        """ Moves or renames a file on disk """
        params = self._get_validated_parameters(request.form)
        # Get image data
        db_img = data_engine.get_image(image_id=image_id)
        if not db_img:
            raise DoesNotExistError(str(image_id))
        # Move
        try:
            db_img = move_file(
                db_img,
                params['path'],
                get_session_user(),
                data_engine,
                permissions_engine
            )
        except ValueError as e:
            if type(e) is ValueError:
                raise ParameterError(str(e))
            else:
                raise  # Sub-classes of ValueError
        # Remove cached images for the old path
        image_engine._uncache_image_id(db_img.id)
        # Return updated image
        return make_api_success_response(object_to_dict(db_img))

    @add_api_error_handler
    def delete(self, image_id):
        """ Deletes a file from disk """
        # Get image data
        db_img = data_engine.get_image(image_id=image_id)
        if not db_img:
            raise DoesNotExistError(str(image_id))
        # Delete
        db_img = delete_file(db_img, get_session_user(), data_engine, permissions_engine)
        # Remove cached images for old path
        image_engine._uncache_image_id(db_img.id)
        # Return updated image
        return make_api_success_response(object_to_dict(db_img))

    @add_parameter_error_handler
    def _get_validated_parameters(self, data_dict):
        params = {'path': data_dict['path'].strip()}
        validate_string(params['path'], 5, 1024)
        return params


class FolderAPI(MethodView):
    """
    Provides a REST admin API to get, create, move or delete disk folders,
    and update the associated database records.

    Required access:
    - View access for GET
    - Otherwise, it's complicated
    - Permissions are enforced by filesystem_sync
    """
    @add_api_error_handler
    def get(self, folder_id=None):
        """ Gets a folder by path or ID, returning 1 level of family """
        if folder_id is None:
            # Get folder ID from path. We'll auto_sync so that this can
            # pick up new paths too (and check for deleted).
            path = self._get_validated_path_arg(request)
            db_folder = auto_sync_folder(path, data_engine, task_engine)
            if db_folder is None:
                raise DoesNotExistError(path)
            # auto_sync doesn't load children so we'll fall through with ID
            folder_id = db_folder.id
        # Get folder (plus parent and childen) by ID
        db_folder = data_engine.get_folder(
            folder_id, load_parent=True, load_children=True
        )
        if db_folder is None:
            raise DoesNotExistError(str(folder_id))
        # View permission is required
        # For now, we'll ignore view permission on parent+children
        permissions_engine.ensure_folder_permitted(
            db_folder,
            FolderPermission.ACCESS_VIEW,
            get_session_user()
        )
        return make_api_success_response(object_to_dict(db_folder))

    @add_api_error_handler
    def post(self):
        """ Creates a disk folder """
        params = self._get_validated_parameters(request.form)
        try:
            db_folder = create_folder(
                params['path'],
                get_session_user(),
                data_engine,
                permissions_engine,
                logger
            )
            # Return a "fresh" object (without relationships loaded) to match PUT, DELETE
            db_folder = data_engine.get_folder(db_folder.id)
            return make_api_success_response(object_to_dict(db_folder))
        except ValueError as e:
            if type(e) is ValueError:
                raise ParameterError(str(e))
            else:
                raise  # Sub-classes of ValueError

    @add_api_error_handler
    def put(self, folder_id):
        """ Moves or renames a disk folder """
        params = self._get_validated_parameters(request.form)
        # Run this as a background task in case it takes a long time
        task = task_engine.add_task(
            get_session_user(),
            'Move disk folder %d' % folder_id,
            'move_folder', {
                'folder_id': folder_id,
                'path': params['path']
            },
            Task.PRIORITY_HIGH,
            'info', 'error',
            10
        )
        if task is None:  # Task already submitted
            return make_api_success_response(task_accepted=True)
        else:
            return self._task_response(task, 30)

    @add_api_error_handler
    def delete(self, folder_id):
        """ Deletes a disk folder """
        # Run this as a background task in case it takes a long time
        task = task_engine.add_task(
            get_session_user(),
            'Delete disk folder %d' % folder_id,
            'delete_folder', {
                'folder_id': folder_id
            },
            Task.PRIORITY_HIGH,
            'info', 'error',
            10
        )
        if task is None:  # Task already submitted
            return make_api_success_response(task_accepted=True)
        else:
            return self._task_response(task, 30)

    @add_parameter_error_handler
    def _get_validated_path_arg(self, request):
        path = request.args['path'].strip()
        validate_string(path, 1, 1024)
        return path

    @add_parameter_error_handler
    def _get_validated_parameters(self, data_dict):
        params = {'path': data_dict['path'].strip()}
        validate_string(params['path'], 1, 1024)
        return params

    def _task_response(self, task, timeout_secs):
        task_completed = False
        try:
            # Wait for task to complete
            task = task_engine.wait_for_task(task.id, timeout_secs)
            if task is None:
                # Someone else deleted it? Shouldn't normally get here.
                raise TimeoutError()
            task_completed = True
            # Return the updated folder (or raise the exception)
            if isinstance(task.result, Exception):
                raise task.result
            return make_api_success_response(object_to_dict(task.result))
        except TimeoutError:
            # Return a 202 "task ongoing" response
            task_dict = object_to_dict(task) if task is not None else None
            # Decode the params before returning
            if task_dict and task_dict.get('params'):
<<<<<<< HEAD
                task_dict['params'] = pickle.loads(task_dict['params'])
            # Do not give out anything password related
            if task_dict and task_dict.get('user'):
                del task_dict['user']['password']
=======
                task_dict['params'] = cPickle.loads(task_dict['params'])
>>>>>>> 3cfa75d3
            return make_api_success_response(task_dict, task_accepted=True)
        finally:
            if task and task_completed:
                try:
                    # Delete the task so another API call can be made immediately
                    data_engine.delete_object(task)
                except:
                    pass

# Add URL routing and minimum required permissions
#          (classes functions will add further permission checking)

_fapi_file_views = api_permission_required(ImageFileAPI.as_view('admin.file.image'))
api_add_url_rules(
    [url_version_prefix + '/admin/filesystem/images/<int:image_id>/',
     '/admin/filesystem/images/<int:image_id>/'],
    view_func=_fapi_file_views
)

_fapi_folder_views = api_permission_required(FolderAPI.as_view('admin.file.folder'))
api_add_url_rules(
    [url_version_prefix + '/admin/filesystem/folders/',
     '/admin/filesystem/folders/'],
    view_func=_fapi_folder_views,
    methods=['GET', 'POST']
)
api_add_url_rules(
    [url_version_prefix + '/admin/filesystem/folders/<int:folder_id>/',
     '/admin/filesystem/folders/<int:folder_id>/'],
    view_func=_fapi_folder_views,
    methods=['GET', 'PUT', 'DELETE']
)<|MERGE_RESOLUTION|>--- conflicted
+++ resolved
@@ -233,14 +233,7 @@
             task_dict = object_to_dict(task) if task is not None else None
             # Decode the params before returning
             if task_dict and task_dict.get('params'):
-<<<<<<< HEAD
                 task_dict['params'] = pickle.loads(task_dict['params'])
-            # Do not give out anything password related
-            if task_dict and task_dict.get('user'):
-                del task_dict['user']['password']
-=======
-                task_dict['params'] = cPickle.loads(task_dict['params'])
->>>>>>> 3cfa75d3
             return make_api_success_response(task_dict, task_accepted=True)
         finally:
             if task and task_completed:
@@ -250,8 +243,9 @@
                 except:
                     pass
 
+
 # Add URL routing and minimum required permissions
-#          (classes functions will add further permission checking)
+# (class functions will add further permission checking)
 
 _fapi_file_views = api_permission_required(ImageFileAPI.as_view('admin.file.image'))
 api_add_url_rules(
