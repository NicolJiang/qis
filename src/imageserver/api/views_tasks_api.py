--- conflicted
+++ resolved
@@ -99,17 +99,8 @@
         if db_task is None:
             raise AlreadyExistsError('Task is already running')
         # Decode the params before returning
-<<<<<<< HEAD
         db_task.params = pickle.loads(db_task.params)
-        tdict = object_to_dict(db_task)
-        if tdict.get('user') is not None:
-            # Do not give out anything password related
-            del tdict['user']['password']
-        return make_api_success_response(tdict)
-=======
-        db_task.params = cPickle.loads(db_task.params)
         return make_api_success_response(object_to_dict(db_task))
->>>>>>> 3cfa75d3
 
     @add_parameter_error_handler
     def _get_task_data(self, function_name, api_params):
