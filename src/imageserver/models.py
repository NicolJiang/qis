--- conflicted
+++ resolved
@@ -33,11 +33,7 @@
 
 import os.path
 
-<<<<<<< HEAD
 from sqlalchemy import func
-=======
-from sqlalchemy import text
->>>>>>> aa32303a
 from sqlalchemy import ForeignKey
 from sqlalchemy import BigInteger, Boolean, Column, DateTime, Float, Index
 from sqlalchemy import Integer, LargeBinary, String, Text
@@ -118,7 +114,6 @@
     STATUS_DELETED = 0
     STATUS_ACTIVE = 1
 
-<<<<<<< HEAD
     id = Column(Integer, nullable=False, autoincrement=True, primary_key=True)
     first_name = Column(String(120), nullable=False)
     last_name = Column(String(120), nullable=False)
@@ -137,38 +132,11 @@
 
     __tablename__ = 'users'
     __table_args__ = (
-        Index('idx_us_username', username, unique=True),
+        Index('idx_us_username', func.lower(username), unique=True),
     )
 
     def __init__(self, first_name, last_name, email, username, password,
                  auth_type, allow_api, status):
-=======
-    @staticmethod
-    def get_alchemy_mapping(alchemy_metadata):
-        return Table(
-            User.__table_name__, alchemy_metadata,
-            Column('id', Integer, nullable=False, autoincrement=True, primary_key=True),
-            Column('first_name', String(120), nullable=False),
-            Column('last_name', String(120), nullable=False),
-            Column('email', String(120), nullable=False),
-            Column('username', String(120), nullable=False),
-            Column('password', String(120), nullable=False),
-            Column('auth_type', Integer, nullable=False),
-            Column('allow_api', Boolean, nullable=False),
-            Column('status', Integer, nullable=False),
-            # Indexes
-            # Index('idx_us_id', 'id', unique=True),  # Auto-created from primary_key
-            Index('idx_us_username', text('lower(username)'), unique=True)
-        )
-
-    @staticmethod
-    def get_alchemy_mapping_properties(table, user_group_table):
-        return {
-            'groups': relationship(Group, secondary=user_group_table, order_by=lambda: Group.name)
-        }
-
-    def __init__(self, first_name, last_name, email, username, password, auth_type, allow_api, status):
->>>>>>> aa32303a
         self.id = None
         self.first_name = first_name
         self.last_name = last_name
