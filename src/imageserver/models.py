--- conflicted
+++ resolved
@@ -618,12 +618,8 @@
         self.key = key
         self.value = value
 
-<<<<<<< HEAD
     def __str__(self):
         return 'Property: ' + self.key + '=' + str(self.value)
-=======
-    def __unicode__(self):
-        return u'Property: ' + self.key + '=' + str(self.value)
 
 
 class Folio(Base, BaseMixin, IDEqualityMixin):
@@ -676,8 +672,8 @@
         self.owner = owner
         self.last_updated = datetime.utcnow()
 
-    def __unicode__(self):
-        return u'Portfolio: ' + self.human_id
+    def __str__(self):
+        return 'Portfolio: ' + self.human_id
 
     @staticmethod
     def create_human_id():
@@ -722,8 +718,8 @@
         self.filename = image_filename
         self.order_num = order_num
 
-    def __unicode__(self):
-        return u'PortfolioImage: Portfolio %d + Image %d' % (
+    def __str__(self):
+        return 'PortfolioImage: Portfolio %d + Image %d' % (
             self.folio_id, self.image_id
         )
 
@@ -758,8 +754,8 @@
         self.group = group
         self.access = access
 
-    def __unicode__(self):
-        return u'PortfolioPermission: Portfolio %d + Group %d = %d' % (
+    def __str__(self):
+        return 'PortfolioPermission: Portfolio %d + Group %d = %d' % (
             self.folio_id, self.group_id, self.access
         )
 
@@ -800,8 +796,8 @@
         self.action_info = action_info
         self.action_time = datetime.utcnow()
 
-    def __unicode__(self):
-        return u'Portfolio ' + str(self.folio_id) + ': Action ' + \
+    def __str__(self):
+        return 'Portfolio ' + str(self.folio_id) + ': Action ' + \
                str(self.action) + ' at ' + str(self.action_time)
 
 
@@ -841,8 +837,8 @@
         self.created = datetime.utcnow()
         self.keep_until = keep_until or datetime(2099, 12, 31)
 
-    def __unicode__(self):
-        return u'PortfolioExport: ' + (self.filename or 'Pending')
+    def __str__(self):
+        return 'PortfolioExport: ' + (self.filename or 'Pending')
 
     def is_outdated(self):
         """
@@ -875,5 +871,4 @@
         """
         Returns a unique and non-guessable filename (without a file extension).
         """
-        return uuid.uuid4().hex
->>>>>>> 3cfa75d3
+        return uuid.uuid4().hex