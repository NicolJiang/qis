# -*- coding: utf-8 -*-
#
# Quru Image Server
#
# Document:      __about__.py
# Date started:  05 Aug 2013
# By:            Alex Stapleton
# Purpose:       App packaging info and version
# Requires:
# Copyright:     Quru Ltd (www.quru.com)
# Licence:
#
#   This program is free software: you can redistribute it and/or modify
#   it under the terms of the GNU Affero General Public License as published
#   by the Free Software Foundation, either version 3 of the License, or
#   (at your option) any later version.
#
#   This program is distributed in the hope that it will be useful,
#   but WITHOUT ANY WARRANTY; without even the implied warranty of
#   MERCHANTABILITY or FITNESS FOR A PARTICULAR PURPOSE.  See the
#   GNU Affero General Public License for more details.
#
#   You should have received a copy of the GNU Affero General Public License
#   along with this program.  If not, see http://www.gnu.org/licenses/
#

__tag__ = "QIS"
__title__ = "Quru Image Server"
__summary__ = "A high performance dynamic image server"
__description__ = ("To learn more about Quru Image Server, "
                   "please visit the project home page on GitHub or quru.com")
__uri__ = "https://quru.com/qis/"
__source_uri__ = "https://github.com/quru/qis"
__platforms__ = ["Linux", "Unix", "Mac OSX"]

<<<<<<< HEAD
__version__ = "2.1.0-dev"
=======
__version__ = "1.50"
>>>>>>> 61fdc90b

__author__ = "Quru Ltd"
__email__ = "info@quru.com"

__license__ = "GNU Affero General Public License"
__copyright__ = u"Copyright \xa9 2011 - 2016 Quru Ltd"<|MERGE_RESOLUTION|>--- conflicted
+++ resolved
@@ -33,11 +33,7 @@
 __source_uri__ = "https://github.com/quru/qis"
 __platforms__ = ["Linux", "Unix", "Mac OSX"]
 
-<<<<<<< HEAD
-__version__ = "2.1.0-dev"
-=======
-__version__ = "1.50"
->>>>>>> 61fdc90b
+__version__ = "2.1.1-dev"
 
 __author__ = "Quru Ltd"
 __email__ = "info@quru.com"
