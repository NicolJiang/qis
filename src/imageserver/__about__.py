# -*- coding: utf-8 -*-
#
# Quru Image Server
#
# Document:      __about__.py
# Date started:  05 Aug 2013
# By:            Alex Stapleton
# Purpose:       App packaging info and version
# Requires:
# Copyright:     Quru Ltd (www.quru.com)
# Licence:
#
#   This program is free software: you can redistribute it and/or modify
#   it under the terms of the GNU Affero General Public License as published
#   by the Free Software Foundation, either version 3 of the License, or
#   (at your option) any later version.
#
#   This program is distributed in the hope that it will be useful,
#   but WITHOUT ANY WARRANTY; without even the implied warranty of
#   MERCHANTABILITY or FITNESS FOR A PARTICULAR PURPOSE.  See the
#   GNU Affero General Public License for more details.
#
#   You should have received a copy of the GNU Affero General Public License
#   along with this program.  If not, see http://www.gnu.org/licenses/
#

__tag__ = "QIS"
__title__ = "Quru Image Server"
__summary__ = "A high performance dynamic image server"
__description__ = ("To learn more about Quru Image Server, "
                   "please visit the project home page on GitHub or quru.com")
__uri__ = "https://quru.com/qis/"
__source_uri__ = "https://github.com/quru/qis"
__platforms__ = ["Linux", "Unix", "Mac OSX"]

__version__ = "3.0.0"

__author__ = "Quru Ltd"
__email__ = "info@quru.com"

__license__ = "GNU Affero General Public License"
<<<<<<< HEAD
__copyright__ = "Copyright \xa9 2011 - 2017 Quru Ltd"
=======
__copyright__ = u"Copyright \xa9 2011 - 2017 Quru Ltd"


# Support running this from the command line to get version info
if __name__ == '__main__':
    import sys
    info = dict(vars())
    if len(sys.argv) == 1:
        ignore_list = ['sys', '__file__', '__builtins__', '__name__', '__doc__', '__package__']
        for k in info:
            if k not in ignore_list:
                print k.strip('_') + ' = ' + (info[k] if isinstance(info[k], basestring) else str(info[k]))
    elif len(sys.argv) == 2 and sys.argv[1] == '--version':
        print info['__version__']
    else:
        print 'Usage: python __about__.py [--version]'
>>>>>>> a95d87a6
<|MERGE_RESOLUTION|>--- conflicted
+++ resolved
@@ -39,10 +39,7 @@
 __email__ = "info@quru.com"
 
 __license__ = "GNU Affero General Public License"
-<<<<<<< HEAD
 __copyright__ = "Copyright \xa9 2011 - 2017 Quru Ltd"
-=======
-__copyright__ = u"Copyright \xa9 2011 - 2017 Quru Ltd"
 
 
 # Support running this from the command line to get version info
@@ -50,12 +47,14 @@
     import sys
     info = dict(vars())
     if len(sys.argv) == 1:
-        ignore_list = ['sys', '__file__', '__builtins__', '__name__', '__doc__', '__package__']
+        ignore_list = [
+            'sys', '__file__', '__builtins__', '__name__', '__doc__', '__package__',
+            '__cached__', '__loader__', '__spec__'
+        ]
         for k in info:
             if k not in ignore_list:
-                print k.strip('_') + ' = ' + (info[k] if isinstance(info[k], basestring) else str(info[k]))
+                print(k.strip('_') + ' = ' + str(info[k]))
     elif len(sys.argv) == 2 and sys.argv[1] == '--version':
-        print info['__version__']
+        print(info['__version__'])
     else:
-        print 'Usage: python __about__.py [--version]'
->>>>>>> a95d87a6
+        print('Usage: python __about__.py [--version]')