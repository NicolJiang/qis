--- conflicted
+++ resolved
@@ -33,21 +33,13 @@
 __source_uri__ = "https://github.com/quru/qis"
 __platforms__ = ["Linux", "Unix", "Mac OSX"]
 
-<<<<<<< HEAD
 __version__ = "3.0.0"
-=======
-__version__ = "2.7.0-dev"
->>>>>>> 3cfa75d3
 
 __author__ = "Quru Ltd"
 __email__ = "info@quru.com"
 
 __license__ = "GNU Affero General Public License"
-<<<<<<< HEAD
-__copyright__ = "Copyright \xa9 2011 - 2017 Quru Ltd"
-=======
-__copyright__ = u"Copyright \xa9 2011 - 2018 Quru Ltd"
->>>>>>> 3cfa75d3
+__copyright__ = "Copyright \xa9 2011 - 2018 Quru Ltd"
 
 
 # Support running this from the command line to get version info
