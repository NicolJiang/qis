# -*- coding: utf-8 -*-
#
# Quru Image Server
#
# Document:      __about__.py
# Date started:  05 Aug 2013
# By:            Alex Stapleton
# Purpose:       App packaging info and version
# Requires:
# Copyright:     Quru Ltd (www.quru.com)
# Licence:
#
#   This program is free software: you can redistribute it and/or modify
#   it under the terms of the GNU Affero General Public License as published
#   by the Free Software Foundation, either version 3 of the License, or
#   (at your option) any later version.
#
#   This program is distributed in the hope that it will be useful,
#   but WITHOUT ANY WARRANTY; without even the implied warranty of
#   MERCHANTABILITY or FITNESS FOR A PARTICULAR PURPOSE.  See the
#   GNU Affero General Public License for more details.
#
#   You should have received a copy of the GNU Affero General Public License
#   along with this program.  If not, see http://www.gnu.org/licenses/
#

__tag__ = "QIS"
__title__ = "Quru Image Server"
__summary__ = "A high performance dynamic image server"
__uri__ = "https://quru.com/qis/"
__source_uri__ = "https://github.com/quru/qis"

<<<<<<< HEAD
__version__ = "2.0.0-dev.4"
=======
__version__ = "1.35"
>>>>>>> aa32303a

__author__ = "Quru Ltd"
__email__ = "info@quru.com"

__license__ = "GNU Affero General Public License"
__copyright__ = u"Copyright \xa9 2011 - 2015 Quru Ltd"<|MERGE_RESOLUTION|>--- conflicted
+++ resolved
@@ -30,11 +30,7 @@
 __uri__ = "https://quru.com/qis/"
 __source_uri__ = "https://github.com/quru/qis"
 
-<<<<<<< HEAD
-__version__ = "2.0.0-dev.4"
-=======
-__version__ = "1.35"
->>>>>>> aa32303a
+__version__ = "2.0.0-dev.5"
 
 __author__ = "Quru Ltd"
 __email__ = "info@quru.com"
