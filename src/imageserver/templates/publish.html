{% if embed %}{% extends "base_blank_js.html" %}{% else %}{% extends "base.html" %}{% endif %}

{% from "publish/inc_field_macros.html" import input, help with context %}

{% block copyright %}
<!-- 
	Document:      publish.html
	Date started:  29 Oct 2014
	By:            Matt Fozard
	Purpose:       Quru Image Server image publish wizard
	Requires:      MooTools Core
	               Lasso.Crop
	Copyright:     Quru Ltd (www.quru.com)
	
	Last Changed:  $Date$ $Rev$ by $Author$
	
	Notable modifications:
	Date       By    Details
	=========  ====  ============================================================
-->
{% endblock %}

{% block title %}Publish {{ src }}{% endblock %}

{% block extra_head %}
	<link rel="stylesheet" href="{{ url_for('static', filename='styles/lib/github.css') }}" type="text/css" />
	<link rel="stylesheet" href="{{ url_for('static', filename='styles/publish.css') }}" type="text/css" />

	<script type="text/javascript">
		// Parameters to the Publisher JS
		var PublisherConfig = {
			max_width: {{ image_info.width|default('0') }},
			max_height: {{ image_info.height|default('0') }},
			
			default_format: '{{ settings.IMAGE_FORMAT_DEFAULT|lower }}',
			default_quality: {{ settings.IMAGE_QUALITY_DEFAULT }},
			default_colorspace: '{{ settings.IMAGE_COLORSPACE_DEFAULT|lower }}',
			default_dpi: {{ settings.IMAGE_DPI_DEFAULT }},
			default_strip: {{ settings.IMAGE_STRIP_DEFAULT|lower }},
			default_print_dpi: 600,
			
			external_server_url: '{{ external_url_for('index') }}',
			external_image_url: '{{ external_url_for('image') }}',
			external_static_url: '{{ external_url_for('static', filename='') }}',
			help_url: '{{ url_for('image_help', embed=1) }}',
			template_api_url: '{{ url_for('api.admin.template', template_id=0) }}',
			warn_icon_url: '{{ url_for('static', filename='images/icon-warning.png') }}'
		};

		// UI text for the Publisher JS
		var PublisherText = {
			// Templates
			'loading': 'Loading details...',
			'empty': 'Empty template',
			'format': 'File format',
			'align_h': 'Horizontal align',
			'align_v': 'Vertical align',
			'top': 'Cropping top',
			'left': 'Cropping left',
			'bottom': 'Cropping bottom',
			'right': 'Cropping right',
			'crop_fit': 'Cropping minimise padding',
			'size_fit': 'Prevent padding',
			'overlay_src': 'Overlay image',
			'overlay_pos': 'Overlay position',
			'overlay_size': 'Overlay size',
			'overlay_opacity': 'Overlay opacity',
			'icc_profile': 'Colour profile',
			'icc_intent': 'Colour profile intent',
			'icc_bpc': 'Black point compensation',
			'colorspace': 'Colour model',
			'dpi_x': 'DPI x',
			'dpi_y': 'DPI y',
			'expiry_secs': 'Browser cache time (seconds)',
			'attachment': 'Download instead of display',
			'record_stats': 'Count in statistics',
			// Warnings
			'warn_size': 'The image will not be enlarged beyond its original size',
			'warn_colorspace': 'Not all file formats support non-RGB colour',
			'warn_icc': 'Not all file formats support colour profiles',
			'warn_icc_colorspace': 'The selected colour profile is a different colour model',
			'warn_strip': 'This will also remove the embedded colour profile',
			'warn_strip_cmyk': 'CMYK images usually require a colour profile',
			'warn_transparency': 'Not all file formats support transparency'
		};
	</script>

	<script src="{{ url_for('static', filename='js/lib/highlight.pack.js') }}" type="text/javascript"></script>
	{% if settings.DEBUG %}
	<script src="{{ url_for('static', filename='js/lib/lassocrop.js') }}" type="text/javascript"></script>
	<script src="{{ url_for('static', filename='js/preview_popup.js') }}" type="text/javascript"></script>
	<script src="{{ url_for('static', filename='js/publish.js') }}" type="text/javascript"></script>
	{% else %}
	<script src="{{ url_for('static', filename='js/lib/lassocrop_yc.js') }}" type="text/javascript"></script>
	<script src="{{ url_for('static', filename='js/preview_popup_yc.js') }}" type="text/javascript"></script>
	<script src="{{ url_for('static', filename='js/publish_yc.js') }}" type="text/javascript"></script>
	{% endif%}
{% endblock %}

{% block body %}

	{% if embed %}
		<div class="rfloat">
			<a id="close" href="#">Close</a>
		</div>
	{% endif %}
	
	<div class="publisher">
		<h2>Publish image {% if not embed %}<span>(<a href="{{ url_for('details', src=src) }}">back to image details</a>)</span>{% endif %}</h2>

		<div class="column">
			<h3>Template</h3>
			<fieldset class="subtlebg">
				<div>
					<label>Base on template:</label>
					{{ input(fields, field_values, 'template') }}   {# Note that input_template.html requires {{ template_list }} #}
					{{ help('option_tmp') }}
				</div>
				<div id="template_fields">
				</div>
			</fieldset>

			{% include "publish/inc_common_fields.html" %}
		</div>

		<div class="column sticky">
			<h3>Final image preview</h3>
			<div class="preview_container">
				<div id="preview_mask"><img src="{{ url_for('static', filename='images/icon-wait-invert.gif') }}" /></div>
				<div id="preview_error" class="error">Cannot show image preview</div>
				<img id="preview_image" src="{{ url_for('image', src=src, width=320, height=320, format='png', colorspace='srgb', autosizefit=1, stats=0) }}" />
			</div>
			<div class="clear"></div>

			<h3>Publish</h3>
<<<<<<< HEAD
			<fieldset class="subtlebg">
				<div>
					<label>Publish to file:</label>
					<button id="publish_download" data-url="">Download final image</button>
				</div>
				<div>
					<label>Publish to web:</label>
					<select id="publish_type">
						<option value="plain">Plain image URL</option>
						<option value="img_tag">HTML image tag, static</option>
						<option value="img_tag_zoom">HTML image tag, click to launch zoom</option>
						<option value="img_tag_gallery">HTML image tag, click to launch gallery</option>
						<option value="canvas_zoom">Embedded zoomable image</option>
					</select>
				</div>
				<pre><code id="publish_output"></code></pre>
			</fieldset>
=======
			<form>
				<fieldset class="subtlebg">
					<div>
						<label>Publish to file:</label>
						<button id="publish_download" data-url="">Download final image</button>
					</div>
					<div>
						<label>Publish to web:</label>
						<select id="publish_type">
							<option value="plain">Plain image URL</option>
							<option value="img_tag">HTML image tag, static</option>
							<option value="img_srcset_tag">HTML5 image tag, responsive</option>
							<option value="picture_tag">HTML5 picture tag, responsive</option>
							<option value="img_tag_zoom">HTML image tag, click to launch zoom</option>
							<option value="img_tag_gallery">HTML image tag, click to launch gallery</option>
							<option value="canvas_zoom">Embedded zoomable image</option>
						</select>
					</div>
					<pre><code id="publish_output"></code></pre>
				</fieldset>
			</form>			
>>>>>>> efc6871e
		</div>

		<div class="clear"></div>
		{% include "inc_preview_popup.html" %}

		{# These are hidden until required by publish.js #}
		<div class="output_templates">
			<div id="output_template_plain">{% include "publish/output_plain.html" %}</div>
			<div id="output_template_img_tag">{% include "publish/output_img_tag.html" %}</div>
			<div id="output_template_img_srcset_tag">{% include "publish/output_img_srcset_tag.html" %}</div>
			<div id="output_template_picture_tag">{% include "publish/output_picture_tag.html" %}</div>
			<div id="output_template_img_tag_zoom">{% include "publish/output_img_tag_zoom.html" %}</div>
			<div id="output_template_img_tag_gallery">{% include "publish/output_img_tag_gallery.html" %}</div>
			<div id="output_template_canvas_zoom">{% include "publish/output_canvas_zoom.html" %}</div>
		</div>
	</div>
{% endblock %}<|MERGE_RESOLUTION|>--- conflicted
+++ resolved
@@ -133,7 +133,6 @@
 			<div class="clear"></div>
 
 			<h3>Publish</h3>
-<<<<<<< HEAD
 			<fieldset class="subtlebg">
 				<div>
 					<label>Publish to file:</label>
@@ -144,6 +143,8 @@
 					<select id="publish_type">
 						<option value="plain">Plain image URL</option>
 						<option value="img_tag">HTML image tag, static</option>
+						<option value="img_srcset_tag">HTML5 image tag, responsive</option>
+						<option value="picture_tag">HTML5 picture tag, responsive</option>
 						<option value="img_tag_zoom">HTML image tag, click to launch zoom</option>
 						<option value="img_tag_gallery">HTML image tag, click to launch gallery</option>
 						<option value="canvas_zoom">Embedded zoomable image</option>
@@ -151,29 +152,6 @@
 				</div>
 				<pre><code id="publish_output"></code></pre>
 			</fieldset>
-=======
-			<form>
-				<fieldset class="subtlebg">
-					<div>
-						<label>Publish to file:</label>
-						<button id="publish_download" data-url="">Download final image</button>
-					</div>
-					<div>
-						<label>Publish to web:</label>
-						<select id="publish_type">
-							<option value="plain">Plain image URL</option>
-							<option value="img_tag">HTML image tag, static</option>
-							<option value="img_srcset_tag">HTML5 image tag, responsive</option>
-							<option value="picture_tag">HTML5 picture tag, responsive</option>
-							<option value="img_tag_zoom">HTML image tag, click to launch zoom</option>
-							<option value="img_tag_gallery">HTML image tag, click to launch gallery</option>
-							<option value="canvas_zoom">Embedded zoomable image</option>
-						</select>
-					</div>
-					<pre><code id="publish_output"></code></pre>
-				</fieldset>
-			</form>			
->>>>>>> efc6871e
 		</div>
 
 		<div class="clear"></div>
