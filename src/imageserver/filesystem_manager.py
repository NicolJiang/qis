#
# Quru Image Server
#
# Document:      filesystem_manager.py
# Date started:  30 Jun 2011
# By:            Matt Fozard
# Purpose:       File system management
# Requires:
# Copyright:     Quru Ltd (www.quru.com)
# Licence:
#
#   This program is free software: you can redistribute it and/or modify
#   it under the terms of the GNU Affero General Public License as published
#   by the Free Software Foundation, either version 3 of the License, or
#   (at your option) any later version.
#
#   This program is distributed in the hope that it will be useful,
#   but WITHOUT ANY WARRANTY; without even the implied warranty of
#   MERCHANTABILITY or FITNESS FOR A PARTICULAR PURPOSE.  See the
#   GNU Affero General Public License for more details.
#
#   You should have received a copy of the GNU Affero General Public License
#   along with this program.  If not, see http://www.gnu.org/licenses/
#
# Last Changed:  $Date$ $Rev$ by $Author$
#
# Notable modifications:
# Date       By    Details
# =========  ====  ============================================================
# 03 Mar 12  Matt  Apply custom file permissions for uploaded images
# 19 Mar 13  Matt  Bug fixes to support unicode paths
# 17 Jul 14  Matt  Handle possible os.chmod error when overwriting files
# 13 Dec 17  Matt  Python 3, remove unicode handling
#

import errno
import os
import shutil
import stat
import time

from datetime import datetime, timedelta

<<<<<<< HEAD
from .errors import AlreadyExistsError, DoesNotExistError, SecurityError
from .flask_app import app
from .util import filepath_parent
=======
from errors import AlreadyExistsError, DoesNotExistError, SecurityError
from flask_app import app
from util import filepath_filename, filepath_parent, get_file_extension
>>>>>>> 1a898301


def path_exists(rel_path, require_file=False, require_directory=False):
    """
    Returns whether a relative file or directory exists (path relative to
    IMAGES_BASE_DIR). Set one of the optional parameters to require that
    the path refers specifically to either a file or a directory.

    Raises a SecurityError if the requested path and filename evaluates
    to a location outside of IMAGES_BASE_DIR.
    """
    abs_path = get_abs_path(rel_path)
    if not os.path.exists(abs_path):
        return False
    if (require_file and not os.path.isfile(abs_path)):
        return False
    if (require_directory and not os.path.isdir(abs_path)):
        return False
    return True


def ensure_path_exists(rel_path, require_file=False, require_directory=False):
    """
    Assertion function that checks for the existence of a relative file or
    directory (path relative to IMAGES_BASE_DIR). Set one of the optional
    parameters to require that the path refers specifically to either a file
    or a directory.

    Raises a DoesNotExistError if the path does not exist, or exists but is not
    of the required type. Raises a SecurityError if the requested path and
    filename evaluates to a location outside of IMAGES_BASE_DIR.

    Returns with no action if the path does exist and is of the required type.
    """
    abs_path = get_abs_path(rel_path)
    if not os.path.exists(abs_path):
        raise DoesNotExistError('Path \'' + rel_path + '\' does not exist')
    if (require_file and not os.path.isfile(abs_path)):
        raise DoesNotExistError('Path \'' + rel_path + '\' is not a file')
    if (require_directory and not os.path.isdir(abs_path)):
        raise DoesNotExistError('Path \'' + rel_path + '\' is not a directory')


def get_abs_path(rel_path):
    """
    Combines rel_path with IMAGES_BASE_DIR and returns the absolute path
    to a file or directory on the server. Existence of the path is not checked.

    Raises a SecurityError if the resulting path evaluates to a
    location outside of IMAGES_BASE_DIR.
    """
    # Strip any leading path char from the path
    if rel_path[0:1] == '/' or rel_path[0:1] == '\\':
        rel_path = rel_path[1:]
    # Security check path
    abs_path_base = os.path.abspath(app.config['IMAGES_BASE_DIR'])
    abs_path = os.path.abspath(os.path.join(abs_path_base, rel_path))
    if not abs_path.startswith(abs_path_base):
        raise SecurityError('Requested path \'' + rel_path + '\' lies outside of IMAGES_BASE_DIR')
    return abs_path


def put_file_data(file_wrapper, rel_path, overwrite_existing=False):
    """
    Saves a Werkzeug FileStorage object file_wrapper to the given file path
    (path relative to IMAGES_BASE_DIR). The directory part of the file path
    must already exist. When overwrite_existing is True, any existing file
    with the same path will be replaced.

    Raises a ValueError if rel_path is empty.
    Raises an IOError if the file could not be saved.
<<<<<<< HEAD
    Raises an AlreadyExistsError if the file already exists and
    'overwrite_existing' is False. Raises a DoesNotExistError if 'create_path'
    is False and 'dest_path' does not exist. Raises an OSError if 'create_path'
    is True and 'dest_path' cannot be created. Raises a SecurityError if the
    requested path and filename evaluates to a location outside of IMAGES_BASE_DIR.
    """
    # Test/create destination directory
    if not path_exists(dest_path):
        if create_path:
            make_dirs(dest_path)
        else:
            raise DoesNotExistError('Path \'' + dest_path + '\' does not exist')
    # Get (and security check) the absolute file path
    abs_path = get_abs_path(os.path.join(dest_path, filename))
    # Check for file existence
    if os.path.exists(abs_path) and not overwrite_existing:
        raise AlreadyExistsError(
            'File \'' + filename + '\' already exists at this location on the server'
        )
=======
    Raises an AlreadyExistsError if the file already exists and overwrite_existing is False.
    Raises a DoesNotExistError if the directory part of rel_path does not exist.
    Raises a SecurityError if the requested path and filename evaluates to a location
    outside of IMAGES_BASE_DIR.
    """
    # Check params
    if not rel_path.strip():
        raise ValueError('Destination file path is empty')
    if not path_exists(filepath_parent(rel_path), require_directory=True):
        raise DoesNotExistError(u'Folder \'' + filepath_parent(rel_path) + '\' does not exist')
    # Get (and security check) the absolute file path
    abs_path = unicode(get_abs_path(rel_path))
    # Check for file existence
    if os.path.exists(abs_path) and not overwrite_existing:
        raise AlreadyExistsError(u'File path \'' + rel_path + '\' already exists')
>>>>>>> 1a898301
    # Save the file
    file_wrapper.save(abs_path, 65536)
    try:
        # (Try to) set the file permissions
        os.chmod(abs_path, app.config['IMAGES_FILE_MODE'])
    except:
        # Not allowed if we just overwrote an existing file that was owned by
        # a different o/s user. Shouldn't error if we just created the file.
        pass


def get_deduped_path(rel_path):
    """
    Given a file path that already exists (path relative to IMAGES_BASE_DIR),
    returns a modified file path that does not yet exist. Beware that in a multi-
    threaded context, 2 threads may receive the same output for the same input
    at the same time.

    Raises a ValueError if a unique path cannot be generated after 1000 tries.
    """
    if not path_exists(rel_path):
        return rel_path
    rel_path_orig = rel_path
    fp_base = filepath_parent(rel_path)
    fp_name = filepath_filename(rel_path)
    fp_ext = get_file_extension(fp_name)
    if fp_ext:
        fp_ext = '.' + fp_ext
        fp_name = fp_name.rstrip(fp_ext)
    loops = 1
    while path_exists(rel_path) and loops <= 999:
        suffix = '-{:03}'.format(loops)
        rel_path = os.path.join(fp_base, fp_name + suffix + fp_ext)
        loops += 1
    if os.path.exists(rel_path):
        raise ValueError('Too many files uploaded as ' + rel_path_orig)
    return rel_path


def get_file_data(rel_path):
    """
    Returns the original raw binary content of the specified file
    (path relative to IMAGES_BASE_DIR), or None if the file could not
    be read. Raises a SecurityError if the file path requested evaluates
    to a location outside of IMAGES_BASE_DIR.
    """
    try:
        # Security check, get actual path
        abs_path = get_abs_path(rel_path)
        with open(abs_path, 'rb') as f:
            return f.read()
    except IOError:
        return None


def get_file_info(rel_path):
    """
    Returns file properties for the specified file (path relative to
    IMAGES_BASE_DIR), or None if the path resolves to a directory or if the
    file could not be read.

    On success, a dictionary is returned in the format:
    { 'path': 'yourpath/yourfile.ext', 'size': 12345, 'modified': 12345678 }
    where size is the file size in bytes, and modified is the file modification
    time in UTC seconds.

    Raises a SecurityError if the file path requested evaluates to a location
    outside of IMAGES_BASE_DIR.
    """
    try:
        # Security check, get actual path
        abs_path = get_abs_path(rel_path)
        # Check that the file exists and is a file
        if not os.path.exists(abs_path) or os.path.isdir(abs_path):
            return None
        # Read file stats
        item_stat = os.stat(abs_path)
        return {
            'path': rel_path,
            'size': item_stat[stat.ST_SIZE],
            'modified': item_stat[stat.ST_MTIME]
        }
    except OSError:
        return None


def get_burst_path(rel_path):
    """
    Returns the folder path to contain the burst files for a given file path.
    """
    return rel_path + '.d'


def get_portfolio_directory(folio):
    """
    Returns the relative path to the directory where a portfolio's export
    files will be placed.
    """
    return os.path.join(
        app.config['FOLIO_EXPORTS_DIR'],
        str(folio.id)
    )


def get_portfolio_export_file_path(folio_export):
    """
    Returns the relative path to a portfolio export (zip) file,
    or an empty string if the export has not completed.
    """
    if folio_export.filename:
        return os.path.join(
            app.config['FOLIO_EXPORTS_DIR'],
            str(folio_export.folio_id),
            folio_export.filename
        )
    return ''


def get_upload_directory(dir_index):
    """
    Returns a tuple of (display name, relative path) for a given index into
    IMAGE_UPLOAD_DIRS, where path will be fully expanded if it is a template.
    Raises a ValueError if the index provided is invalid.
    """
    # Check index is OK
    upload_dirs = app.config['IMAGE_UPLOAD_DIRS']
    if len(upload_dirs) == 0:
        raise ValueError('There are no entries defined in IMAGE_UPLOAD_DIRS.')

    # Get the name and path/template
    try:
        (dir_name, dir_path) = upload_dirs[dir_index]
    except IndexError:
        raise ValueError('Invalid index %d into IMAGE_UPLOAD_DIRS' % dir_index)

    # If the path contains date/time placeholders, apply the current time
    if dir_path.find('%') != -1:
        dir_path = time.strftime(dir_path, time.gmtime())

    return (dir_name, dir_path)


def get_directory_listing(rel_path, include_folders=False, sort=0, start=0, limit=0):
    """
    Returns a DirectoryInfo object describing all files and (optionally) folders
    in the relative path supplied, where an image_path of "" or "/" is the root
    of IMAGES_BASE_DIR. The path does not have to exist.

    The sorting value can be 0 for no sorting, 1 for case sensitive,
    or 2 for case insensitive sorting of the file/folder name.

    If a start index (zero based) is supplied, the DirectoryInfo object's internal
    list will start from this offset in the results. If a limit is supplied, the
    number of results will be capped at this value and the caller can make another
    call (with a different start index) to get the next page of results.

    Raises an OSError on error querying the underlying file system.
    Raises a SecurityError if the supplied relative path is outside IMAGES_BASE_DIR.
    """
    # Security check, get actual path
    abs_dir = get_abs_path(rel_path)
    # Check if the directory exists
    if not os.path.exists(abs_dir) or not os.path.isdir(abs_dir):
        return DirectoryInfo(rel_path, exists=False)
    # Get a basic listing
    dir_items = os.listdir(abs_dir)
    if sort > 0:
        dir_items = sorted(
            dir_items,
            key=(lambda s: s) if sort == 1 else (lambda s: s.lower())
        )
    # Convert results into a DirectoryInfo object
    res_index = -1
    res_total = 0
    dir_info = DirectoryInfo(os.path.sep if rel_path == '' else rel_path)
    for item_name in dir_items:
        if not item_name.startswith('.'):
            item_stat = os.stat(os.path.join(abs_dir, item_name))
            if include_folders or not stat.S_ISDIR(item_stat[stat.ST_MODE]):
                # Filter matches so consider this a result
                res_index += 1
                # Have we reached the start index?
                if res_index < start:
                    continue
                # Add the result
                dir_info.add_entry(
                    item_name,
                    stat.S_ISDIR(item_stat[stat.ST_MODE]),
                    item_stat[stat.ST_SIZE],
                    item_stat[stat.ST_MTIME]
                )
                # Have we reached the limit?
                res_total += 1
                if limit > 0 and res_total == limit:
                    break
    return dir_info


def get_directory_subdirs(rel_path, sort=0):
    """
    Returns a list of sub-folder names in the given relative folder path.
    The path must exist. Sub-folder names beginning with '.' are excluded.

    The sorting value can be 0 for no sorting, 1 for case sensitive,
    or 2 for case insensitive.

    Raises a DoesNotExistError if the path does not exist.
    Raises a SecurityError if the requested path is outside IMAGES_BASE_DIR.
    """
    ensure_path_exists(rel_path, require_directory=True)
    abs_dir = get_abs_path(rel_path)
    subdirs = [
        sf for sf in os.listdir(abs_dir)
        if not sf.startswith('.') and os.path.isdir(os.path.join(abs_dir, sf))
    ]
    if sort > 0:
        subdirs = sorted(
            subdirs,
            key=(lambda s: s) if sort == 1 else (lambda s: s.lower())
        )
    return subdirs


def count_files(rel_path, recurse=True, recurse_timeout_secs=0):
    """
    Counts the number of ordinary files in a relative directory path.
    No filtering of filenames is performed.
    Optionally recurses to count the files in all sub-directories too.
    When recursing, a timeout (in seconds, with fractions allowed) can be
    specified to prevent the operation from taking too long.

    Returns a (long integer, boolean) tuple for the number of files found
    and whether a timeout occurred before completion (only when recursing).

    Raises a DoesNotExistError if the path does not exist.
    Raises a SecurityError if the requested path is outside IMAGES_BASE_DIR.
    """
    ensure_path_exists(rel_path, require_directory=True)
    abs_dir = get_abs_path(rel_path)
    timed_out = False
    timeout_at = None
    total = 0
    if recurse:
        if recurse_timeout_secs > 0:
            timeout_at = datetime.utcnow() + timedelta(seconds=recurse_timeout_secs)
        for _, _, files in os.walk(abs_dir, followlinks=True):
            total += len(files)
            if (timeout_at is not None) and (datetime.utcnow() > timeout_at):
                timed_out = True
                break
    else:
        total += len([
            f for f in os.listdir(abs_dir) if os.path.isfile(os.path.join(abs_dir, f))
        ])
    return (total, timed_out)


def make_dirs(rel_path):
    """
    Creates a directory path (including intermediate directories), relative to
    IMAGES_BASE_DIR, and applies the access mode setting IMAGES_DIR_MODE.
    Takes no action if the directory path already exists.

    Raises a SecurityError if the requested path evaluates to a location
    outside of IMAGES_BASE_DIR. Raises an OSError if the directory path cannot
    be created due to e.g. a permissions error.
    """
    abs_dir = get_abs_path(rel_path)
    old_umask = os.umask(0)
    try:
        os.makedirs(abs_dir, app.config['IMAGES_DIR_MODE'])
    except OSError as e:
        # Another process or thread could have created it
        if e.errno == errno.EEXIST:
            pass
        else:
            raise
    finally:
        os.umask(old_umask)


def copy_file(rel_src, rel_dst):
    """
    Copies a source file to a destination file or directory, both relative to
    IMAGES_BASE_DIR. File metadata is copied too (access times and mode bits,
    but not owner and group).

    Raises a SecurityError if the relative paths evaluate to a location
    outside of IMAGES_BASE_DIR. Raises an IOError or OSError if the destination
    file cannot be created or on error copying.
    """
    try:
        abs_src = get_abs_path(rel_src)
        abs_dst = get_abs_path(rel_dst)
        shutil.copy2(abs_src, abs_dst)
    except shutil.Error as e:
        raise OSError(str(e))


def delete_file(rel_path):
    """
    Deletes the file with path relative to IMAGES_BASE_DIR.
    Takes no action if the file does not exist.

    Raises a SecurityError if the relative path evaluates to a location
    outside of IMAGES_BASE_DIR. Raises an OSError if the file cannot be deleted.
    """
    try:
        abs_path = get_abs_path(rel_path)
        os.remove(abs_path)
    except OSError as e:
        # Another process or thread could have deleted it
        if e.errno == errno.ENOENT:
            pass
        else:
            raise


def delete_dir(rel_path, recursive=False):
    """
    Deletes a directory and optionally (if recursive is True) all its files
    and sub-directories. If recursive is False, the directory must be empty.
    The path is relative to IMAGES_BASE_DIR.
    Takes no action if the directory does not exist.

    Raises a SecurityError if the relative path evaluates to a location
    outside of IMAGES_BASE_DIR. Raises an OSError if the directory or any
    of the directory content cannot be deleted.
    """
    try:
        if path_exists(rel_path, require_directory=True):
            abs_dir = get_abs_path(rel_path)
            if recursive:
                shutil.rmtree(abs_dir, ignore_errors=False)
            else:
                os.rmdir(abs_dir)
    except shutil.Error as e:
        raise OSError(str(e))


def move(rel_src, rel_dst):
    """
    Moves a source file or directory to another path, both relative to
    IMAGES_BASE_DIR. File metadata is copied too (access times and mode bits,
    but not owner and group). The move is achieved by renaming if possible,
    else copying then deleting.

    Raises a SecurityError if the relative paths evaluate to a location
    outside of IMAGES_BASE_DIR. Raises an IOError or OSError if the destination
    files cannot be created or on error copying.
    """
    try:
        abs_src = get_abs_path(rel_src)
        abs_dst = get_abs_path(rel_dst)
        shutil.move(abs_src, abs_dst)
    except shutil.Error as e:
        raise OSError(str(e))


class DirectoryInfo(object):
    """
    Holds information about a server directory, including its total size, and
    the files and directories it contains. The contents list, if supplied,
    should be a list of dictionaries in the format: [{
        "filename": "foo.txt", "is_directory": False, "size": 1234, "modified": 1309348291
    }]
    """
    def __init__(self, name, contents_list=None, exists=True):
        self._name = name
        self._exists = exists
        self._contents = contents_list or []
        self._content_size = sum(f['size'] for f in self._contents if not f['is_directory'])

    def name(self):
        """
        Returns the path and name of this directory
        """
        return self._name

    def exists(self):
        """
        Returns whether the directory exists.
        """
        return self._exists

    def parent_name(self):
        """
        Returns the path and name of this directory's parent
        ('\\' or '/' if the parent is the root directory),
        or None if this directory is the root.
        """
        return filepath_parent(self._name)

    def size(self):
        """
        Returns the total size of all files in this directory's content list
        (not including the size of any sub-directories).
        """
        return self._content_size

    def count(self):
        """
        Returns the number of files and sub-directories in this directory's
        content list.
        """
        return len(self._contents)

    def add_entry(self, filename, is_directory, size, modified):
        """
        Adds an entry to this directory's content list. Size is the file
        size in bytes (ignored if the entry is a directory), and modified is
        the file or directory modification time in UTC seconds.
        """
        self._contents.append({
            "filename": filename,
            "is_directory": is_directory,
            "size": size,
            "modified": modified
        })
        if not is_directory:
            self._content_size += size

    def __iter__(self):
        """
        Returns an iterator over this directory's content list.
        """
        return iter(self._contents)

    def contents(self):
        """
        Returns the list of dictionaries as described for the class constructor
        that have been added with add_entry().
        """
        return self._contents

    def files(self):
        """
        Returns just the files from the contents() list.
        """
        return [f for f in self._contents if not f['is_directory']]

    def directories(self):
        """
        Returns just the sub-directories from the contents() list.
        """
        return [d for d in self._contents if d['is_directory']]<|MERGE_RESOLUTION|>--- conflicted
+++ resolved
@@ -41,15 +41,9 @@
 
 from datetime import datetime, timedelta
 
-<<<<<<< HEAD
 from .errors import AlreadyExistsError, DoesNotExistError, SecurityError
 from .flask_app import app
-from .util import filepath_parent
-=======
-from errors import AlreadyExistsError, DoesNotExistError, SecurityError
-from flask_app import app
-from util import filepath_filename, filepath_parent, get_file_extension
->>>>>>> 1a898301
+from .util import filepath_filename, filepath_parent, get_file_extension
 
 
 def path_exists(rel_path, require_file=False, require_directory=False):
@@ -121,27 +115,6 @@
 
     Raises a ValueError if rel_path is empty.
     Raises an IOError if the file could not be saved.
-<<<<<<< HEAD
-    Raises an AlreadyExistsError if the file already exists and
-    'overwrite_existing' is False. Raises a DoesNotExistError if 'create_path'
-    is False and 'dest_path' does not exist. Raises an OSError if 'create_path'
-    is True and 'dest_path' cannot be created. Raises a SecurityError if the
-    requested path and filename evaluates to a location outside of IMAGES_BASE_DIR.
-    """
-    # Test/create destination directory
-    if not path_exists(dest_path):
-        if create_path:
-            make_dirs(dest_path)
-        else:
-            raise DoesNotExistError('Path \'' + dest_path + '\' does not exist')
-    # Get (and security check) the absolute file path
-    abs_path = get_abs_path(os.path.join(dest_path, filename))
-    # Check for file existence
-    if os.path.exists(abs_path) and not overwrite_existing:
-        raise AlreadyExistsError(
-            'File \'' + filename + '\' already exists at this location on the server'
-        )
-=======
     Raises an AlreadyExistsError if the file already exists and overwrite_existing is False.
     Raises a DoesNotExistError if the directory part of rel_path does not exist.
     Raises a SecurityError if the requested path and filename evaluates to a location
@@ -151,13 +124,12 @@
     if not rel_path.strip():
         raise ValueError('Destination file path is empty')
     if not path_exists(filepath_parent(rel_path), require_directory=True):
-        raise DoesNotExistError(u'Folder \'' + filepath_parent(rel_path) + '\' does not exist')
+        raise DoesNotExistError('Folder \'' + filepath_parent(rel_path) + '\' does not exist')
     # Get (and security check) the absolute file path
-    abs_path = unicode(get_abs_path(rel_path))
+    abs_path = get_abs_path(rel_path)
     # Check for file existence
     if os.path.exists(abs_path) and not overwrite_existing:
-        raise AlreadyExistsError(u'File path \'' + rel_path + '\' already exists')
->>>>>>> 1a898301
+        raise AlreadyExistsError('File path \'' + rel_path + '\' already exists')
     # Save the file
     file_wrapper.save(abs_path, 65536)
     try:
