#
# Quru Image Server
#
# Document:      stats_server.py
# Date started:  31 Aug 2011
# By:            Matt Fozard
# Purpose:       Stats recording server
# Requires:
# Copyright:     Quru Ltd (www.quru.com)
# Licence:
#
#   This program is free software: you can redistribute it and/or modify
#   it under the terms of the GNU Affero General Public License as published
#   by the Free Software Foundation, either version 3 of the License, or
#   (at your option) any later version.
#
#   This program is distributed in the hope that it will be useful,
#   but WITHOUT ANY WARRANTY; without even the implied warranty of
#   MERCHANTABILITY or FITNESS FOR A PARTICULAR PURPOSE.  See the
#   GNU Affero General Public License for more details.
#
#   You should have received a copy of the GNU Affero General Public License
#   along with this program.  If not, see http://www.gnu.org/licenses/
#
# Last Changed:  $Date$ $Rev$ by $Author$
#
# Notable modifications:
# Date       By    Details
# =========  ====  ============================================================
# 09Jan2012  Matt  Read settings from new settings module instead of passing in
# 03Jun2013  Matt  Add flush monitoring thread to prevent false spikes in the
#                  data when the flush process is stalled or very slow
# 09Jan2015  Matt  Add CPU and RAM recording
#


from collections import defaultdict
import errno
import json
import os
import socketserver
import signal
import sys
import time
from datetime import date, datetime, timedelta
from threading import Event, Lock, Thread

from flask import current_app as app
from sqlalchemy import func
from sqlalchemy.exc import IntegrityError

from imageserver.auxiliary import util
from imageserver.counter import Counter
from imageserver.models import ImageStats, SystemStats, Task

try:
    import psutil
    _have_psutil = True
except ImportError:
    _have_psutil = False


class StatsRequestHandler(socketserver.StreamRequestHandler):
    """
    Handler to receive stats parcels sent from the image server stats client.
    """
    def handle(self):
        """
        Handle multiple requests for as long as the connection is open.
        Each request is expected to contain the stats object in JSON format,
        terminated by a newline character.
        """
        self.server.logger.debug('Entering client stats stream handler')
        while not self.server.shutdown_ev.is_set():
            try:
                self._handle_one()
            except StopIteration:
                break
        self.server.logger.debug('Exited client stats stream handler')

    def _handle_one(self):
        data = self.rfile.readline()
        if not data:
            raise StopIteration()

        stats_dict = json.loads(data.decode('utf8'))
        for image_key, stats_obj in stats_dict.items():
            image_id = int(image_key)
            self._sys_cache(stats_obj)
            if image_id:
                self._img_cache(image_id, stats_obj)

    def _sys_cache(self, stats_obj):
        with self.server.sys_cache_lock:
            sys_cache = self.server.sys_cache
            sys_cache.update(stats_obj)
            # Add/update calculated field max_request_seconds
            if 'request_seconds' in stats_obj:
                sys_cache['max_request_seconds'] = max(
                    sys_cache['max_request_seconds'],
                    stats_obj['request_seconds']
                )

    def _img_cache(self, image_key, stats_obj):
        with self.server.img_cache_lock:
            img_cache = self.server.img_cache
            istats = img_cache.get(image_key)
            if istats is None:
                istats = Counter()
                img_cache[image_key] = istats
            istats.update(stats_obj)
            # Add/update calculated field max_request_seconds
            if 'request_seconds' in stats_obj:
                istats['max_request_seconds'] = max(
                    istats['max_request_seconds'],
                    stats_obj['request_seconds']
                )


class StatsSocketServer(socketserver.ThreadingTCPServer):
    """
    A multi-threaded TCP server for receiving and processing stats messages.

    One thread is created per client connection. The client is expected to
    keep its connection open, so that each thread is long-lived.

    Loosely based on the network logging example at
    http://docs.python.org/dev/howto/logging-cookbook.html
    """
    allow_reuse_address = True
    daemon_threads = True

    def __init__(self, debug_mode):
        socketserver.ThreadingTCPServer.__init__(
            self,
            (app.config['STATS_SERVER'], app.config['STATS_SERVER_PORT']),
            StatsRequestHandler
        )
        # Note down PID for process control
        proc_id = str(os.getpid())
        util.store_pid('stats', proc_id)

        self.logger = app.log
        self.logger.set_name('stats_' + proc_id)
        self.database = app.data_engine
        self.tasks = app.task_engine
        self.data_cache = app.cache_engine

        self.frequency = app.config['STATS_FREQUENCY']
        if self.frequency < 1:
            raise ValueError('STATS_FREQUENCY must have a value of 1 or more')

        self.shutdown_ev = Event()
        self.init_engine()

    def init_engine(self):
        # Initialise hardware stats and psutil (see the psutil docs for
        # cpu_percent(interval=None) for why we run an initial poll here)
        self._poll_hardware()
        self._reset_hardware_stats()
        # Create system and image stats caches
        self._reset_caches()
        # Protect caches from simultaneous access problems
        self.sys_cache_lock = Lock()
        self.img_cache_lock = Lock()
        self.flush_lock = Lock()
        # Create thread for flushing caches to database
        self.flush_thread = Thread(
            target=self.cache_flush_thread,
            name='stats_flush_thread'
        )
        self.flush_thread.daemon = False
        self.flush_thread.start()
        # Create thread to monitor the flushes
        self.flush_monitor_thread = Thread(
            target=self.flush_monitor_thread,
            name='flush_monitor_thread'
        )
        self.flush_monitor_thread.daemon = False
        self.flush_monitor_thread.start()
        # Create thread for cleaning up old stats
        self.tidy_thread = Thread(
            target=self.stats_tidyup_thread,
            name='stats_tidyup_thread',
            kwargs={
                'keep_days': app.config['STATS_KEEP_DAYS']
            }
        )
        self.tidy_thread.daemon = False
        self.tidy_thread.start()

    def cache_flush_thread(self):
        """
        A thread that regularly writes the stats caches to the database.
        """
        self.logger.info('Stats server running')
        while not self.shutdown_ev.is_set():
            self._sleep(60)
            self._flush()
        self.logger.info('Stats server exited')

    def stats_tidyup_thread(self, keep_days=0):
        """
        A thread responsible for periodically uploading anonymous
        usage statistics and deleting old statistics records.
        """
        # Set first run as 1 hour after startup
        self.tidy_last = datetime.utcnow() - timedelta(hours=23)

        while not self.shutdown_ev.is_set():
            self._sleep(60)
            # Run tasks once per day
            if (datetime.utcnow() - self.tidy_last) > timedelta(hours=24):
                if keep_days < 1:
                    self.logger.info('Automatic stats deletion is disabled')
                else:
                    # Purge old statistics (as a background task)
                    purge_date = date.today() - timedelta(days=keep_days)
                    purge_time = datetime(
                        purge_date.year,
                        purge_date.month,
                        purge_date.day
                    )
                    self.tasks.add_task(
                        None,
                        'Auto-delete historic system statistics',
                        'purge_system_stats',
                        {'before_time': purge_time},
                        Task.PRIORITY_NORMAL,
                        'info', 'error',
                        60 * 60 * 23       # Don't repeat for 23+ hours
                    )
                    self.tasks.add_task(
                        None,
                        'Auto-delete historic image statistics',
                        'purge_image_stats',
                        {'before_time': purge_time},
                        Task.PRIORITY_NORMAL,
                        'info', 'error',
                        60 * 60 * 23
                    )
                # Upload usage stats (as a background task)
                self.tasks.add_task(
                    None,
                    'Upload usage statistics',
                    'upload_usage_stats',
                    {},
                    Task.PRIORITY_NORMAL,
                    'info', 'warning',
                    60 * 60 * 23
                )
                self.tidy_last = datetime.utcnow()

    def flush_monitor_thread(self):
        """
        A thread to detect and handle problems with the flush process.
        """
        while not self.shutdown_ev.is_set():
            self._sleep(60)
            # Get time since last flush
            with self.sys_cache_lock:
                dt_last_flush = self.caches_started
            # If age is much more than a minute, the flush is either slow or
            # failing.  But if the caches reach STATS_FREQUENCY age, we have to
            # discard them to prevent the next successful flush from including
            # stats that span more than 1 time period. This otherwise causes a
            # false spike in the data.
            caches_age = datetime.utcnow() - dt_last_flush
            if caches_age >= timedelta(minutes=self.frequency):
                self.logger.error(
                    'Stats have not been flushed for %s minutes. '
                    'Discarding old data to begin a new stats period.' % self.frequency
                )
                self._lock_reset_caches()

    def _lock_reset_caches(self):
        """
        Acquires the cache locks, clears the current image and system stats caches.
        """
        with self.sys_cache_lock:
            with self.img_cache_lock:
                self._reset_caches()

    def _reset_caches(self):
        """
        Clears the current image and system stats caches.
        Normally this happens every minute as part of the flush process.
        NOTE: both cache locks must already be locked!
        """
        # System stats
        self.sys_cache = Counter()
        # Image stats
        self.img_cache = defaultdict(Counter)
        # Note the last reset time
        self.caches_started = datetime.utcnow()

    def _reset_hardware_stats(self):
        """
        Clears the current hardware (i.e. CPU, RAM) stats caches.
        This should happen whenever the system stats record is rolled over.
        Only the flush thread polls the hardware stats so no locks are required.
        """
        self.hw_cache = {
            'cpu': [],
            'ram': [],
            'cache': []
        }

    def _flush_sys_stats_bucket(self, db_session, dt_period_start, dt_now, stats):
            db_sys_stats = self.database.get_latest_system_stats(
                since_time=dt_period_start,
                _db_session=db_session
            )
            if db_sys_stats is None:
                db_sys_stats = SystemStats(
                    0, 0, 0, 0, 0, 0, 0, 0, 0, 0,
                    self.caches_started, dt_now
                )
                db_session.add(db_sys_stats)
                self._reset_hardware_stats()

            st_cpu, st_ram, st_dcache = self._update_hardware_stats()

            db_sys_stats.requests += stats['requests']
            db_sys_stats.views += stats['views']
            db_sys_stats.cached_views += stats['cached_views']
            db_sys_stats.downloads += stats['downloads']
            db_sys_stats.total_bytes += stats['bytes']
            db_sys_stats.request_seconds += stats['request_seconds']
            db_sys_stats.max_request_seconds = max(
                db_sys_stats.max_request_seconds,
                stats['max_request_seconds']
            )
            db_sys_stats.cpu_pc = st_cpu
            db_sys_stats.memory_pc = st_ram
            db_sys_stats.cache_pc = st_dcache
            db_sys_stats.to_time = dt_now

    def _flush_img_stats_bucket(self, db_session, dt_period_start, dt_now, stats):
        inserts = []
        model = ImageStats
        for image_id, istats in stats.items():
            rcount = istats['requests']
            vcount = istats['views']
            cvcount = istats['cached_views']
            dcount = istats['downloads']
            bytesum = istats['bytes']
            rsecs = istats['request_seconds']
            maxsecs = istats['max_request_seconds']

            update_num = db_session.query(model).filter(
                model.image_id == image_id
            ).filter(
                model.from_time > dt_period_start
            ).update({
                model.requests: model.requests + rcount,
                model.views: model.views + vcount,
                model.cached_views: model.cached_views + cvcount,
                model.downloads: model.downloads + dcount,
                model.total_bytes: model.total_bytes + bytesum,
                model.request_seconds: model.request_seconds + rsecs,
                model.max_request_seconds: func.greatest(model.max_request_seconds, maxsecs),
                model.to_time: dt_now
            }, synchronize_session=False)

            if not update_num:
                inserts.append({
                    'image_id': image_id,
                    'requests': rcount,
                    'views': vcount,
                    'cached_views': cvcount,
                    'downloads': dcount,
                    'total_bytes': bytesum,
                    'request_seconds': rsecs,
                    'max_request_seconds': maxsecs,
                    'from_time': self.caches_started,
                    'to_time': dt_now
                })
        db_session.commit()

        if inserts:
            try:
                db_session.execute(ImageStats.__table__.insert(), inserts)
            except IntegrityError:
                db_session.rollback()
                inserts = self._fix_insert_list(inserts, db_session)
                if inserts:
                    db_session.execute(ImageStats.__table__.insert(), inserts)

    def _flush(self):
        """
        Flushes the current cache state to the database and resets the caches.
        """
        if not self.flush_lock.acquire(0):
            self.logger.warn('A stats flush is already in progress, abandoning this run.')
            return

        start_time = datetime.utcnow()
        try:
            self.logger.debug('Statistics flush starting')

            # Get and test the database connection first.
            # If it's down we'll want to roll the stats over and carry on.
            db_session = self.database.db_get_session(autoflush=False)

            try:
                # Take copies of the caches then reset them so the
                # request handler can keep going
                with self.sys_cache_lock:
                    with self.img_cache_lock:
                        local_sys_cache = self.sys_cache
                        local_img_cache = self.img_cache
                        self._reset_caches()
                        self.logger.debug('Stats caches copied and reset')

                dt_now = datetime.utcnow()
                dt_period_start = dt_now - timedelta(minutes=self.frequency)

                # System stats
                self._flush_sys_stats_bucket(
                    db_session, dt_period_start, dt_now, local_sys_cache
                )
                db_session.commit()
                self.logger.debug('System stats updated')

                # Image stats
                self._flush_img_stats_bucket(
                    db_session, dt_period_start, dt_now, local_img_cache
                )
                db_session.commit()
                if local_img_cache:
                    self.logger.info('Statistics updated for %d image(s)' % len(local_img_cache))
            finally:
                db_session.close()

        except Exception as e:
            self.logger.error('Error flushing stats to database: ' + str(e))
        finally:
            self.flush_lock.release()

        # Warn if that all took longer than we expect
        end_time = datetime.utcnow()
        flush_delta = (end_time - start_time)
        if flush_delta.seconds > 10:
            self.logger.warn(
                'Statistics flush took %s seconds, '
                'check server load and database' % str(flush_delta.seconds)
            )
        else:
<<<<<<< HEAD
            self.logger.debug(
                'Statistics flush took ' + str(
                    (flush_delta.seconds * 1000) +
                    (flush_delta.microseconds // 1000)
                ) + ' milliseconds'
            )
=======
            self.logger.debug('Statistics flush took %s milliseconds' % str(
                (flush_delta.seconds * 1000) + (flush_delta.microseconds / 1000)
            ))
>>>>>>> 3b4ffa3c

    def _fix_insert_list(self, insert_list, db_session):
        """
        When an image is deleted (and the image data purged), it is possible
        for recent image views, or views of cached versions, to still be
        recorded here. Attempting to insert a stats record for the deleted
        image then causes a foreign key integrity error.

        This function checks all image IDs in the provided data list for
        existence, removes list entries for image IDs that no longer exist, and
        returns the list.
        """
        self.logger.warn(
            'Stats data includes deleted images, attempting to fix and retry'
        )
        ret_list = []
        for stat_dict in insert_list:
            image_id = stat_dict['image_id']
            if (
                self.database.get_image(
                    image_id,
                    _db_session=db_session) is None
            ):
                self.logger.warn(
                    'Removing deleted image ID %d from stats' % image_id
                )
                # Remove left-over images from cache too
                self.tasks.add_task(
                    None,
                    'Uncache deleted image',
                    'uncache_image',
                    {'image_id': image_id},
                    Task.PRIORITY_NORMAL,
                    None, 'error'
                )
            else:
                ret_list.append(stat_dict)
        self.logger.debug('Now retrying image stats write')
        return ret_list

    def _poll_hardware(self):
        """
        Returns a tuple of (current CPU usage, current RAM usage, current cache usage)
        for the server running the stats process (this!). The CPU and RAM values
        will be returned as 0 if the psutil package is not installed.
        """
        current_cpu = psutil.cpu_percent(interval=None) if _have_psutil else 0
        current_ram = psutil.virtual_memory().percent if _have_psutil else 0
        current_cache = max(self.data_cache.size_percent(), 0)
        return (current_cpu, current_ram, current_cache)

    def _update_hardware_stats(self):
        """
        Polls the current hardware stats and returns a tuple of
        (average CPU usage, average RAM usage, current cache usage),
        giving the averages since _reset_hardware_stats() was last called.
        """
        current_cpu, current_ram, current_cache = self._poll_hardware()

        self.logger.debug('Server usage: CPU %.1f%%, RAM %.1f%%, cache %d%%' % (
            current_cpu, current_ram, current_cache
        ))

        self.hw_cache['cpu'].append(current_cpu)
        self.hw_cache['ram'].append(current_ram)
        self.hw_cache['cache'].append(current_cache)

        avg_cpu = sum(self.hw_cache['cpu']) // len(self.hw_cache['cpu'])
        avg_ram = sum(self.hw_cache['ram']) // len(self.hw_cache['ram'])
        latest_cache = self.hw_cache['cache'][-1]
        return (avg_cpu, avg_ram, latest_cache)

    def _sigusr1(self, signum, frame):
        """
        Handles the SIGUSR1 signal.
        """
        self._lock_reset_caches()

    def _shutdown(self, signum, frame):
        """
        Handles the SIGTERM signal.
        """
        def _shutdown_socket_server(svr):
            # "must be called while serve_forever() is running in another thread"
            svr.shutdown()

        self.shutdown_ev.set()
        t = Thread(target=_shutdown_socket_server, args=(self,))
        t.start()

    def _sleep(self, secs):
        """
        A shutdown-friendly sleep function (supports whole seconds only).
        """
        for _ in range(secs):
            if self.shutdown_ev.is_set():
                break
            time.sleep(1)


def _run_server(debug_mode):
    """
    Opens a TCP/IP streaming socket and receives stats records indefinitely.
    This function does not return until the process is killed.
    """
    try:
        svr = StatsSocketServer(debug_mode)
        signal.signal(signal.SIGTERM, svr._shutdown)
        signal.signal(signal.SIGUSR1, svr._sigusr1)
        svr.serve_forever()
        print('Stats server shutdown')

    except IOError as e:
        if e.errno == errno.EADDRINUSE:
            print("A stats server is already running.")
        else:
            print("Stats server exited: " + str(e))
    except BaseException as e:
        if (len(e.args) > 0 and e.args[0] == errno.EINTR) or not str(e):
            print("Stats server exited")
        else:
            print("Stats server exited: " + str(e))
    sys.exit()


def run_server_process(debug_mode):
    """
    Starts a stats server as a separate process, to receive stats messages over
    TCP/IP. The port number and other settings are loaded from the imageserver
    settings module. If the TCP/IP port is already in use or cannot be opened,
    the server process simply exits.
    """
    util.double_fork('stats_server', _run_server, (debug_mode, ))


# Allow the server to be run from the command line
if __name__ == '__main__':
    if len(sys.argv) != 2:
        print("Use: stats_server <debug mode>\n")
        print("E.g. export PYTHONPATH=.")
        print("     python imageserver/auxiliary/stats_server.py false\n")
    else:
        from imageserver.flask_app import app as init_app
        with init_app.app_context():
            run_server_process(sys.argv[1].lower() == 'true')<|MERGE_RESOLUTION|>--- conflicted
+++ resolved
@@ -447,18 +447,9 @@
                 'check server load and database' % str(flush_delta.seconds)
             )
         else:
-<<<<<<< HEAD
-            self.logger.debug(
-                'Statistics flush took ' + str(
-                    (flush_delta.seconds * 1000) +
-                    (flush_delta.microseconds // 1000)
-                ) + ' milliseconds'
-            )
-=======
             self.logger.debug('Statistics flush took %s milliseconds' % str(
-                (flush_delta.seconds * 1000) + (flush_delta.microseconds / 1000)
+                (flush_delta.seconds * 1000) + (flush_delta.microseconds // 1000)
             ))
->>>>>>> 3b4ffa3c
 
     def _fix_insert_list(self, insert_list, db_session):
         """
