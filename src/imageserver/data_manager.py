#
# Quru Image Server
#
# Document:      data_manager.py
# Date started:  09 Aug 2011
# By:            Matt Fozard
# Purpose:       General purpose database access and data management.
#                Specialist areas such as stats and image caching are handled elsewhere.
# Requires:      SQLAlchemy
# Copyright:     Quru Ltd (www.quru.com)
# Licence:
#
#   This program is free software: you can redistribute it and/or modify
#   it under the terms of the GNU Affero General Public License as published
#   by the Free Software Foundation, either version 3 of the License, or
#   (at your option) any later version.
#
#   This program is distributed in the hope that it will be useful,
#   but WITHOUT ANY WARRANTY; without even the implied warranty of
#   MERCHANTABILITY or FITNESS FOR A PARTICULAR PURPOSE.  See the
#   GNU Affero General Public License for more details.
#
#   You should have received a copy of the GNU Affero General Public License
#   along with this program.  If not, see http://www.gnu.org/licenses/
#
# Last Changed:  $Date$ $Rev$ by $Author$
#
# Notable modifications:
# Date       By    Details
# =========  ====  ============================================================
# 19Aug2011  Matt  Pass in settings to remove any dependency on imageserver package
# 30Aug2011  Matt  Added db_operation decorator to trap SQLAlchemy exceptions
#                  and prevent SQL text from reaching the outside world
# 24Feb2012  Matt  Added bulk insert support
# 19Mar2013  Matt  Added defensive checks for accidental password resets
#                  (the request.g.user getting into a database session)
#

from datetime import datetime, timedelta
from functools import wraps
import os.path
import time
import zlib

import sqlalchemy
from sqlalchemy import desc, event, or_
from sqlalchemy.engine import Engine
from sqlalchemy.exc import IntegrityError, OperationalError, SQLAlchemyError
from sqlalchemy.orm import eagerload, sessionmaker
from sqlalchemy.sql.expression import bindparam, func

<<<<<<< HEAD
from . import errors
from .models import Base
from .models import User, Folder, FolderPermission, Group
from .models import Image, ImageTemplate, ImageHistory, ImageStats, Property
from .models import SystemPermissions, SystemStats, Task, UserGroup
from .util import add_sep, strip_sep
from .util import filepath_components, filepath_parent, filepath_normalize
from .util import generate_password
=======
import errors
from models import Base
from models import User, Folder, FolderPermission, Group
from models import Image, ImageTemplate, ImageHistory, ImageStats, Property
from models import SystemPermissions, SystemStats, Task, UserGroup
from models import Folio, FolioImage, FolioPermission, FolioHistory, FolioExport
from util import add_sep, strip_sep
from util import filepath_components, filepath_parent, filepath_normalize
from util import generate_password
>>>>>>> 3cfa75d3


def db_operation(f):
    """
    Defines a decorator that wraps any function to trap SQLAlchemy exceptions
    and throw them instead as a DBError, which by default hides any offending SQL.
    """
    @wraps(f)
    def wrapper(*args, **kwargs):
        try:
            return f(*args, **kwargs)
        except SQLAlchemyError as e:
            if hasattr(e, 'statement'):
                msg = str(e.args)
                if '\\n' in msg:
                    msg = msg[0:msg.find('\\n')]
                raise errors.DBError(msg, e.statement)
            else:
                raise errors.DBError(e.__class__.__name__ + ': ' + str(e))
    return wrapper


class DataManager(object):
    """
    Provides data access and management routines for the image server database,
    backed by a connection pool for performance.
    """
    LOG_SQL_TIMING = False

    def __init__(self, cache_manager, logger, db_uri, db_pool_size):
        try:
            self._db_uri = db_uri
            self._db_pool_size = db_pool_size
            self._cache = cache_manager
            self._logger = logger
            self._db = None

            if DataManager.LOG_SQL_TIMING:
                self._enable_sql_time_logging()
            self._open_db()
            self._init_db()
            self._upgrade_db()
        except OperationalError as e:
            raise errors.StartupError('Database connection error: ' + str(e))
        except BaseException as e:
            raise errors.StartupError('Data manager error: ' + type(e).__name__ + ' ' + str(e))

    def _open_db(self):
        """
        Returns a new database engine for the image management database.
        """
        db_engine = sqlalchemy.create_engine(
            self._db_uri,
            echo=False,
            echo_pool=False,
            poolclass=sqlalchemy.pool.QueuePool,
            pool_size=self._db_pool_size,
            max_overflow=1
        )
        db_engine.Session = sessionmaker(
            autocommit=False,        # Manually commit/rollback
            autoflush=True,
            expire_on_commit=False,  # Do not expire object attributes after commit
            bind=db_engine
        )
        db_engine.SessionNF = sessionmaker(
            autocommit=False,
            autoflush=False,
            expire_on_commit=False,
            bind=db_engine
        )
        self._db = db_engine

    def _reset_pool(self):
        """
        Drops all database connections and resets the connection pool.
        """
        self._db.pool.dispose()
        self._db.pool.recreate()

    @db_operation
    def db_get_session(self, autoflush=True):
        """
        Returns a database session (client connection) that can be passed to
        multiple functions to perform the stages of a single transaction.

        The caller must commit, rollback, and close the returned session
        object after use as required.

        If autoflush is set to False, pending writes will not take place
        whenever a query is issued.
        """
        return self._db.Session() if autoflush else self._db.SessionNF()

    @db_operation
    def bulk_insert(self, table_name, data, _db_session=None, _commit=True):
        """
        Performs a bulk add operation into the database, bypassing the ORM
        system for greater speed. The created data is therefore not available
        as objects (without reading them all back again).

        The insert data should be provided as a list of dictionaries, with each
        dictionary containing column name/value pairs for a single row.

        Returns the number of rows inserted.
        """
        db_session = _db_session or self._db.Session()
        try:
            ins = Base.metadata.tables[table_name].insert()
            res = db_session.execute(ins, data)
            icount = res.rowcount
            res.close()
            if _commit:
                db_session.commit()
            return icount
        finally:
            if not _db_session:
                db_session.close()

    @db_operation
    def bulk_update(self, table_name, table_id_column, data_id_column, data,
                    _db_session=None, _commit=True):
        """
        Performs a bulk update operation in the database, bypassing the ORM
        system for greater speed. The updated data is therefore not available
        as objects (without reading the objects back again).

        The update data should be provided as a list of dictionaries, with each
        dictionary containing the column name/value pairs to update a single row.

        In addition to the table name, the function requires the name of the
        table's unique ID column. If the ID column name cannot be used for an
        SQL bind parameter name (e.g. it cannot in Postgres), use a different
        name in the data and pass this as the data ID column name.

        E.g. bulk_update('users', 'id', '_id', [
                 {'_id': 1, 'status': 'D'},
                 {'_id': 2, 'status': 'D'}
             ])
        Sets users.status = 'D' where users.id is 1 or 2.

        Returns the number of rows updated.
        """
        db_session = _db_session or self._db.Session()
        try:
            t = Base.metadata.tables[table_name]
            up = t.update().where(t.c[table_id_column] == bindparam(data_id_column))
            res = db_session.execute(up, data)
            icount = res.rowcount
            res.close()
            if _commit:
                db_session.commit()
            return icount
        finally:
            if not _db_session:
                db_session.close()

    @db_operation
    def save_object(self, obj, refresh=False, _db_session=None, _commit=True):
        """
        For disconnected database objects, adds or updates the object in the
        database, returning the object. Raises an AlreadyExistsError if adding
        the object causes a duplicate key, or a DBError for any other problem.

        If committing and a refresh is requested, the object is re-read after
        saving so that its newly assigned ID is set. Use the object returned by
        this method, as it may be a different object to that passed in.

        Objects already attached to a database session update automatically when
        the session is flushed without the use of this method.
        """
        db_session = _db_session or self._db.Session()
        try:
            obj = db_session.merge(obj)
            if _commit:
                db_session.commit()
                if refresh:
                    db_session.refresh(obj, ['id'])
            return obj
        except IntegrityError as e:
            if _commit:
                db_session.rollback()  # Prevents InvalidRequestError at session.close()
            raise errors.AlreadyExistsError(
                'Object \'' + str(obj) + '\' contains a duplicate key'
            ) if self._is_duplicate_key(e) else e
        except SQLAlchemyError:
            if _commit:
                db_session.rollback()
            raise
        finally:
            if not _db_session:
                db_session.close()

    @db_operation
    def get_object(self, model_class, object_id, _db_session=None):
        """
        Returns a generic database object with the given primary key ID,
        or None if there is no match in the database.
        """
        db_session = _db_session or self._db.Session()
        try:
            q = db_session.query(model_class)
            return q.get(object_id)
        finally:
            if not _db_session:
                db_session.close()

    @db_operation
    def get_user(self, user_id=0, username=None, load_groups=False,
                 _detach=False, _db_session=None):
        """
        Returns the User object with the given ID or username,
        or None if there is no match in the database.
        """
        db_session = _db_session or self._db.Session()
        try:
            if not user_id and not username:
                raise ValueError('User ID or username must be provided')
            q = db_session.query(User)
            if load_groups:
                q = q.options(eagerload('groups'))
            db_user = q.get(user_id) if user_id else \
                      q.filter(func.lower(User.username) == func.lower(username)).first()
            if _detach and db_user:
                db_session.expunge(db_user)
            return db_user
        finally:
            if not _db_session:
                db_session.close()

    @db_operation
    def get_group(self, group_id=0, groupname=None, load_users=False, _db_session=None):
        """
        Returns the Group object with the given ID or name,
        or None if there is no match in the database.
        """
        db_session = _db_session or self._db.Session()
        try:
            if not group_id and not groupname:
                raise ValueError('Group ID or name must be provided')
            q = db_session.query(Group)
            if load_users:
                q = q.options(eagerload('users'))
            if group_id:
                return q.get(group_id)
            else:
                return q.filter(Group.name == groupname).first()
        finally:
            if not _db_session:
                db_session.close()

    @db_operation
    def get_folder(self, folder_id=0, folder_path=None,
                   load_parent=False, load_children=False, _db_session=None):
        """
        Returns the Folder object with the given ID or path,
        or None if there is no match in the database.
        """
        db_session = _db_session or self._db.Session()
        try:
            if not folder_id and folder_path is None:
                raise ValueError('Folder ID or path must be provided')
            q = db_session.query(Folder)
            if load_parent:
                q = q.options(eagerload('parent'))
            if load_children:
                q = q.options(eagerload('children'))
            if folder_id:
                return q.get(folder_id)
            else:
                return q.filter(Folder.path == self._normalize_folder_path(folder_path)).first()
        finally:
            if not _db_session:
                db_session.close()

    @db_operation
    def get_image(self, image_id=0, src=None, load_history=False, _db_session=None):
        """
        Returns the Image object with the given ID or path,
        or None if there is no match in the database.
        """
        db_session = _db_session or self._db.Session()
        try:
            if not image_id and not src:
                raise ValueError('Image ID or path must be provided')
            q = db_session.query(Image)
            if load_history:
                q = q.options(eagerload('history'))
            if image_id:
                return q.get(image_id)
            else:
                return q.filter(Image.src == self._normalize_image_path(src)).first()
        finally:
            if not _db_session:
                db_session.close()

    @db_operation
    def get_image_template(self, template_id=0, tempname=None, _db_session=None):
        """
        Returns the ImageTemplate object with the given ID or name,
        or None if there is no match in the database.
        For general use in image processing, use the template_manager methods
        rather than loading templates directly from the database.
        """
        db_session = _db_session or self._db.Session()
        try:
            if not template_id and not tempname:
                raise ValueError('Template ID or name must be provided')
            q = db_session.query(ImageTemplate)
            if template_id:
                return q.get(template_id)
            else:
                return q.filter(func.lower(ImageTemplate.name) == func.lower(tempname)).first()
        finally:
            if not _db_session:
                db_session.close()

    @db_operation
    def get_folder_permission(self, folder, group, _db_session=None):
        """
        Returns the FolderPermission object for the given folder and group,
        or None if there is no exact match in the database.
        """
        db_session = _db_session or self._db.Session()
        try:
            q = db_session.query(FolderPermission)
            q = q.filter(FolderPermission.folder == folder)
            q = q.filter(FolderPermission.group == group)
            return q.first()
        finally:
            if not _db_session:
                db_session.close()

    @db_operation
    def get_nearest_folder_permission(self, folder, group, _load_nearest_folder=False, _db_session=None):
        """
        Returns the nearest FolderPermission object for the given folder and
        group. If there is no exact match for the given folder, the folder's
        parent is tried, until the root folder is reached.
        Returns None if there are no FolderPermission objects in the database
        for the folder or any of its parents (including root) for this group.
        """
        db_session = _db_session or self._db.Session()
        try:
            db_folder = folder if self.attr_is_loaded(folder, 'parent') else \
                        self.get_folder(folder.id, _db_session=db_session)
            db_fp = None
            while (db_folder is not None) and (db_fp is None):
                db_fp = self.get_folder_permission(
                    db_folder, group, _db_session=db_session
                )
                if db_fp is None:
                    db_folder = db_folder.parent

            if db_fp is not None and _load_nearest_folder:
                _ = db_fp.folder
            return db_fp
        finally:
            if not _db_session:
                db_session.close()

    @db_operation
    def get_portfolio(self, folio_id=0, human_id=None,
                      load_images=False, load_history=False, _db_session=None):
        """
        Returns the Folio object with the given ID or human ID,
        or None if there is no match in the database.
        """
        db_session = _db_session or self._db.Session()
        try:
            if not folio_id and not human_id:
                raise ValueError('Portfolio ID or short-code must be provided')
            q = db_session.query(Folio)
            if load_images:
                q = q.options(eagerload('images'))
            if load_history:
                q = q.options(eagerload('history'))
            if folio_id:
                return q.get(folio_id)
            else:
                return q.filter(Folio.human_id == human_id).first()
        finally:
            if not _db_session:
                db_session.close()

    @db_operation
    def get_portfolio_permission(self, folio, group, _db_session=None):
        """
        Returns the FolioPermission object for the given portfolio and group,
        or None if there is no exact match in the database.
        """
        db_session = _db_session or self._db.Session()
        try:
            q = db_session.query(FolioPermission)
            q = q.filter(FolioPermission.folio_id == folio.id)
            q = q.filter(FolioPermission.group_id == group.id)
            return q.first()
        finally:
            if not _db_session:
                db_session.close()

    @db_operation
    def get_portfolio_image(self, folio, image, _db_session=None):
        """
        Returns the FolioImage object for the given portfolio and image,
        or None if there is no exact match in the database.
        """
        db_session = _db_session or self._db.Session()
        try:
            q = db_session.query(FolioImage)
            q = q.filter(FolioImage.folio_id == folio.id)
            q = q.filter(FolioImage.image_id == image.id)
            return q.first()
        finally:
            if not _db_session:
                db_session.close()

    @db_operation
    def get_top_portfolio_permission(self, folio, group_list, _db_session=None):
        """
        Returns the FolioPermission object with the highest access level for
        the given portfolio and list of groups, or returns None if there are
        no permission records for any of the groups.
        """
        db_session = _db_session or self._db.Session()
        try:
            q = db_session.query(FolioPermission)
            q = q.filter(FolioPermission.folio_id == folio.id)
            q = q.filter(FolioPermission.group_id.in_([g.id for g in group_list]))
            return q.order_by(desc(FolioPermission.access)).limit(1).first()
        finally:
            if not _db_session:
                db_session.close()

    @db_operation
    def create_user(self, user, _db_session=None, _commit=True):
        """
        Creates a new user account from the supplied User object, applies
        default permissions and records the audit history. If committing (the
        default), the user object will have its new ID property set on success.
        Raises an AlreadyExistsError if the username already exists.
        """
        db_session = _db_session or self._db.Session()
        try:
            db_session.add(user)
            # The user must be a member of Everyone
            everyone_group = db_session.query(Group).get(Group.ID_EVERYONE)
            if everyone_group not in user.groups:
                user.groups.append(everyone_group)
            if _commit:
                db_session.commit()
                db_session.refresh(user, ['id'])  # Avoid DetachedInstanceError after session close
            self._logger.info(
                'Created new user account for username \'' + user.username +
                '\' with ID ' + str(user.id)
            )
        except IntegrityError as e:
            raise errors.AlreadyExistsError(
                'Username \'' + user.username + '\' already exists'
            ) if self._is_duplicate_key(e) else e
        finally:
            if not _db_session:
                db_session.close()

    @db_operation
    def create_group(self, group, _db_session=None, _commit=True):
        """
        Creates a new group from the supplied Group object
        and applies a default system permissions record. If committing
        (the default) the group will have its new ID property set on success.
        Raises an AlreadyExistsError if the group already exists.
        """
        db_session = _db_session or self._db.Session()
        try:
            # Apply default permissions
            if not group.permissions:
                group.permissions = SystemPermissions(
                    group, False, False, False, False, False, False, False
                )
            db_session.add(group)
            if _commit:
                db_session.commit()
                db_session.refresh(group, ['id'])  # Avoid DetachedInstanceError after session close
            self._logger.info('Created new group \'' + group.name + '\'')
        except IntegrityError as e:
            raise errors.AlreadyExistsError(
                'Group \'' + group.name + '\' already exists'
            ) if self._is_duplicate_key(e) else e
        finally:
            if not _db_session:
                db_session.close()

    @db_operation
    def create_folder(self, folder, _db_session=None, _commit=True):
        """
        Creates a new folder from the supplied Folder object. The folder object
        may have its path modified to a standard format, and if committing
        (the default) will have its new ID property set on success.
        Raises an AlreadyExistsError if the folder already exists.
        """
        db_session = _db_session or self._db.Session()
        try:
            folder.path = self._normalize_folder_path(folder.path)
            db_session.add(folder)
            if _commit:
                db_session.commit()
                db_session.refresh(folder, ['id'])  # Avoid DetachedInstanceError after session close
            self._logger.info('Created new folder for path: ' + folder.path)
        except IntegrityError as e:
            raise errors.AlreadyExistsError(
                'Folder \'' + folder.path + '\' already exists'
            ) if self._is_duplicate_key(e) else e
        finally:
            if not _db_session:
                db_session.close()

    @db_operation
    def create_portfolio(self, folio, history_user=None, _db_session=None, _commit=True):
        """
        Creates a new portfolio from the supplied Folio object and adds the
        initial creation history. No explicit permissions are set but the
        portfolio owner and administrators will have access by default.
        If committing (the default) the object will have its new ID property
        set on success. Raises an AlreadyExistsError if another portfolio with
        the same human_id value already exists.
        """
        db_session = _db_session or self._db.Session()
        try:
            # See add_image_history() for why we need to re-get the user object
            folio.owner = db_session.query(User).get(folio.owner.id)
            # If there's no short URL provided, give it one
            if not folio.human_id:
                folio.human_id = Folio.create_human_id()
            db_session.add(folio)
            folio.history.append(self.add_portfolio_history(
                folio,
                history_user,
                FolioHistory.ACTION_CREATED,
                '',
                _db_session=db_session,
                _commit=False
            ))
            if _commit:
                db_session.commit()
                db_session.refresh(folio, ['id', 'history'])
        except IntegrityError as e:
            raise errors.AlreadyExistsError(
                'Portfolio \'' + folio.human_id + '\' already exists'
            ) if self._is_duplicate_key(e) else e
        finally:
            if not _db_session:
                db_session.close()

    @db_operation
    def add_image_history(self, image, user, action, action_info, _db_session=None, _commit=True):
        """
        Creates, stores and returns a new ImageHistory object.
        The user parameter can be None for recording system actions.
        """
        db_session = _db_session or self._db.Session()
        try:
            # Get clean copies of the related records from session.
            # Otherwise if they are detached (as the user object may well be),
            # SQLAlchemy tries to be clever and insert them, causing dupes.
            #
            # NOTE! Do not use session.merge here as that copies across the
            #       state of the provided objects. If the user object comes from
            #       request.g, the password field is blanked, and therefore this
            #       would have the side effect of wiping the user's password!
            #
            db_image = image if self.object_in_session(image, db_session) \
                else db_session.query(Image).get(image.id)
            db_user = user if user is None or self.object_in_session(user, db_session) \
                else db_session.query(User).get(user.id)

            # Enforce some limit on the info text
            if action_info is None:
                action_info = ''
            if len(action_info) > 4096:
                action_info = action_info[:4093] + '...'

            history = ImageHistory(db_image, db_user, action, action_info)
            db_session.add(history)
            if _commit:
                db_session.commit()
                db_session.refresh(history, ['id'])  # Avoid DetachedInstanceError after session close
            return history
        finally:
            if not _db_session:
                db_session.close()

    @db_operation
    def add_portfolio_history(self, folio, user, action, action_info, _db_session=None, _commit=True):
        """
        Creates, stores and returns a new FolioHistory object.
        The user parameter can be None for recording anonymous or system actions.
        """
        db_session = _db_session or self._db.Session()
        try:
            # See add_image_history() for why we need to re-get the objects
            db_folio = folio if self.object_in_session(folio, db_session) \
                else db_session.query(Folio).get(folio.id)
            db_user = user if user is None or self.object_in_session(user, db_session) \
                else db_session.query(User).get(user.id)

            # Enforce some limit on the info text
            if action_info is None:
                action_info = ''
            if len(action_info) > 4096:
                action_info = action_info[:4093] + '...'

            history = FolioHistory(db_folio, db_user, action, action_info)
            db_session.add(history)
            if _commit:
                db_session.commit()
                db_session.refresh(history, ['id'])
            return history
        finally:
            if not _db_session:
                db_session.close()

    @db_operation
    def list_objects(self, model_class, order_field=None, limit=0, _db_session=None):
        """
        Lists all objects of the given type in the database, with no filtering
        or special field loading behaviour, optionally ordered by the given
        model field, and optionally limited to a number of rows.
        """
        db_session = _db_session or self._db.Session()
        try:
            q = db_session.query(model_class)
            if order_field is not None:
                q = q.order_by(order_field)
            if limit > 0:
                q = q.limit(limit)
            return q.all()
        finally:
            if not _db_session:
                db_session.close()

    @db_operation
    def list_users(self, status=None, order_field=None, _db_session=None):
        """
        Returns all User objects, or those with the given status,
        optionally ordered by the given user field.
        """
        db_session = _db_session or self._db.Session()
        try:
            q = db_session.query(User)
            if status is not None:
                q = q.filter(User.status == status)
            if order_field is not None:
                q = q.order_by(order_field)
            return q.all()
        finally:
            if not _db_session:
                db_session.close()

    @db_operation
    def list_images(self, folder=None, status=None, order_field=None, limit=0, _db_session=None):
        """
        Returns a list of images, optionally filtered by folder and/or status,
        optionally ordered by the given image field, and optionally limited
        to a number of rows.
        """
        db_session = _db_session or self._db.Session()
        try:
            q = db_session.query(Image)
            if folder is not None:
                q = q.filter(Image.folder == folder)
            if status is not None:
                q = q.filter(Image.status == status)
            if order_field is not None:
                q = q.order_by(order_field)
            if limit > 0:
                q = q.limit(limit)
            return q.all()
        finally:
            if not _db_session:
                db_session.close()

    @db_operation
    def list_image_ids(self, folder=None, recursive=False, status=None, limit=0, _db_session=None):
        """
        Returns a list of image IDs, optionally filtered by folder (recursive
        or not), and/or status, and optionally limited to a number of rows.
        """
        db_session = _db_session or self._db.Session()
        try:
            q = db_session.query(Image.id)
            if folder is not None:
                if recursive:
                    search_path = add_sep(
                        self._normalize_image_path(folder.path),
                        leading=False
                    )
                    q = q.filter(Image.src.like(search_path + '%'))
                else:
                    q = q.filter(Image.folder == folder)
            if status is not None:
                q = q.filter(Image.status == status)
            if limit > 0:
                q = q.limit(limit)

            res_tuples = q.all()
            return [r[0] for r in res_tuples]
        finally:
            if not _db_session:
                db_session.close()

    @db_operation
    def list_portfolios(self, user, folio_access, _db_session=None):
        """
        Returns a list of portfolios that the given user has 'folio_access' to
        or better. If user is None, the public group access will be checked.
        """
        db_session = _db_session or self._db.Session()
        try:
            if user is not None and not self.attr_is_loaded(user, 'groups'):
                user = db_session.query(User).options(eagerload('groups')).get(user.id)

            groups = user.groups if user is not None else [
                self.get_group(Group.ID_PUBLIC, _db_session=db_session)
            ]

            # Use a sub-query to find any good-enough FolioPermission for any of the groups
            pq = db_session.query(FolioPermission)
            pq = pq.filter(FolioPermission.folio_id == Folio.id)
            pq = pq.filter(FolioPermission.group_id.in_([g.id for g in groups]))
            pq = pq.filter(FolioPermission.access >= folio_access)

            # Return all folios owned by the user or where the sub-query returns something
            q = db_session.query(Folio)
            if user is None:
                q = q.filter(pq.exists())
            else:
                q = q.filter(or_(Folio.owner_id == user.id, pq.exists()))
            return q.order_by(Folio.name).all()
        finally:
            if not _db_session:
                db_session.close()

    @db_operation
    def get_or_create_image_id(self, src, return_deleted=False, on_create=None,
                               _db_session=None):
        """
        Returns the database image ID for an image path, from cache if possible.
        If the image is not in the database, a new record is created, along with
        records for the image's folder path. The image ID will be added to cache
        if it was not there previously.

        Optional callable on_create will be called, with the unsaved new Image
        object as parameter, before a new image database record is created.

        This method does not check the validity of the supplied image path or
        populate the image attribute fields. Use on_create to do this if required.

        A value of 0 is returned if a database record already exists but has a
        status of DELETED, and if return_deleted is False (the default). Also
        when both these conditions are true, the image ID is not cached.

        A value of -1 is returned in the rare event that a new image ID cannot be
        created due to a race condition with another thread handing the same
        image path.
        """
        # Normalize src before we use it for the cache key
        src = self._normalize_image_path(src)
        # Try cache
        cache_key = self._get_id_cache_key(src)
        cache_obj = self._cache.raw_get(cache_key)
        # #1589 Check this really is a database ID
        if cache_obj is not None and not isinstance(cache_obj, int):
            self._logger.error('Cached ID is unexpected type: ' + str(type(cache_obj)))
            cache_obj = None

        if cache_obj:
            return cache_obj
        else:
            # Try the database
            db_obj = self.get_or_create_image(src, on_create, _db_session)
            if not db_obj:
                return -1
            if db_obj.status == Image.STATUS_DELETED and not return_deleted:
                return 0
            self._cache.raw_put(cache_key, db_obj.id)
            return db_obj.id

    @db_operation
    def get_or_create_image(self, src, on_create=None, _db_session=None):
        """
        Returns the database image object for an image path. If the image is
        not in the database, a new blank record is created, along with records
        for the image's folder path. This method does not employ the cache, so
        if you only require the image ID, use get_or_create_image_id instead.

        A value of None is returned in the rare event that a new image cannot
        be created due to a race condition with another thread handing the same
        image or folder path.

        Optional callable on_create will be called, with the unsaved new Image
        object as parameter, before a new image database record is created.

        This method does not check the validity of the supplied image path or
        populate the image attribute fields. Use on_create to do this if required.
        """
        src = self._normalize_image_path(src)
        retries = 0
        while retries <= 1:
            db_session = _db_session or self._db.Session()
            try:
                db_img = self.get_image(src=src, _db_session=db_session)
                if not db_img:
                    # We need to create the image (and maybe folder) db records
                    db_img = Image(src, None, '', '', 0, 0, Image.STATUS_ACTIVE)
                    if on_create:
                        on_create(db_img)
                    # Assume caller has validated src so that folder on_create can be None
                    folder_path = filepath_parent(src)
                    db_folder = self.get_or_create_folder(
                        folder_path, on_create=None, _db_session=db_session
                    )
                    if not db_folder:
                        return None
                    db_img.folder = db_folder
                    db_session.add(db_img)
                    db_session.commit()
                    db_session.refresh(db_img, ['id'])  # Avoid DetachedInstanceError after session close
                return db_img
            except IntegrityError:
                # Duplicate key, another thread added the image before we did
                self._logger.warn(
                    'Another client added image %s to the database before us, will re-read' % src
                )
            finally:
                if not _db_session:
                    db_session.close()

            # Try again after duplicate key
            retries += 1
        # Retry loop expired, give up. This should almost never happen.
        self._logger.error('Failed to add image ' + src + ' to the database')
        return None

    @db_operation
    def get_or_create_folder(self, folder_path, on_create=None, _db_session=None):
        """
        Returns the database folder object for a folder path. If the folder is
        not in the database, a new record is created, along with records for
        all its parent folders (as necessary). This method does not employ the
        cache.

        A value of None is returned in the rare event that a new folder cannot
        be created due to a race condition with another thread handing the same
        folder path.

        Optional callable on_create will be called, with an unsaved folder
        object as parameter, before each new database record in the folder
        path chain is created.

        This method does not check the validity of the supplied folder path
        (use on_create to do this if required).
        """
        retries = 0
        while retries <= 1:
            db_session = _db_session or self._db.Session()
            try:
                db_folder = self.get_folder(folder_path=folder_path, _db_session=db_session)
                if db_folder:
                    return db_folder
                else:
                    # We need to create the folder chain. Get it as a list.
                    (_, _, f_list) = filepath_components(add_sep(folder_path))
                    # Get root folder as top level parent
                    parent_folder = self.get_folder(folder_path='', _db_session=db_session)
                    if not parent_folder:
                        raise errors.DBDataError('Root folder was not found in the database')
                    next_path = ''
                    next_folder = parent_folder
                    # Create all folders in the chain
                    for idx in range(len(f_list)):
                        next_path += (os.path.sep + f_list[idx])
                        next_folder = self.get_folder(folder_path=next_path, _db_session=db_session)
                        if not next_folder:
                            next_folder = Folder(next_path, next_path, parent_folder, Folder.STATUS_ACTIVE)
                            if on_create:
                                on_create(next_folder)
                            self.create_folder(next_folder, _db_session=db_session, _commit=False)
                        parent_folder = next_folder
                    # Apply changes and return the newly created folder
                    db_session.commit()
                    return next_folder
            except errors.AlreadyExistsError:
                # Duplicate key, another thread added the folder before we did
                self._logger.warn(
                    'Another client added folder %s to the '
                    'database before us, will re-read' % folder_path
                )
            finally:
                if not _db_session:
                    db_session.close()

            # Try again after duplicate key
            retries += 1
        # Retry loop expired, give up. This should almost never happen.
        self._logger.error('Failed to add folder ' + folder_path + ' to the database')
        return None

    @db_operation
    def delete_object(self, obj, _db_session=None, _commit=True):
        """
        Deletes a generic object from the database, with no special
        handling or consideration of related objects.
        """
        db_session = _db_session or self._db.Session()
        try:
            db_obj = db_session.merge(obj)
            db_session.delete(db_obj)
            if _commit:
                db_session.commit()
        finally:
            if not _db_session:
                db_session.close()

    @db_operation
    def delete_user(self, user, _db_session=None, _commit=True):
        """
        Marks a user account as deleted in the database.
        """
        db_session = _db_session or self._db.Session()
        try:
            db_user = db_session.merge(user)
            if db_user:
                # Flag as deleted
                db_user.status = User.STATUS_DELETED
                # Update the supplied object too
                user.status = User.STATUS_DELETED
                if _commit:
                    db_session.commit()
        finally:
            if not _db_session:
                db_session.close()

    @db_operation
    def delete_group(self, group, _db_session=None, _commit=True):
        """
        Deletes a group and its members from the database.
        Raises a ValueError if an attempt is made to delete a system group.
        """
        db_session = _db_session or self._db.Session()
        try:
            db_group = db_session.merge(group)

            if db_group.group_type == Group.GROUP_TYPE_SYSTEM:
                raise ValueError('System groups cannot be deleted')
            if db_group.group_type == Group.GROUP_TYPE_LDAP:
                raise ValueError('Cannot delete LDAP group')

            # Auto cascades system and folder and folio permissions
            db_session.delete(db_group)
            if _commit:
                db_session.commit()
        finally:
            if not _db_session:
                db_session.close()

    @db_operation
    def delete_image(self, image, purge=False, _db_session=None, _commit=True):
        """
        Deletes an image from the database.

        If purge is False, the image record will just have its status flag set
        to deleted. Image deletion history is not added automatically.

        If purge is True, the image record and its associated image statistics
        and audit trail will be physically deleted.
        """
        db_session = _db_session or self._db.Session()
        try:
            db_image = db_session.merge(image)
            if purge:
                # Physically delete (manual cascade of stats and folioimages, auto cascade of history)
                db_session.query(ImageStats).filter(ImageStats.image_id == db_image.id).delete()
                db_session.query(FolioImage).filter(FolioImage.image_id == db_image.id).delete()
                db_session.delete(db_image)
            else:
                # Flag as deleted
                db_image.status = Image.STATUS_DELETED
                # Update the supplied object too
                image.status = Image.STATUS_DELETED

            if _commit:
                db_session.commit()

            # Remove the cached image ID
            cache_key = self._get_id_cache_key(db_image.src)
            self._cache.raw_delete(cache_key)
        except SQLAlchemyError:
            if _commit:
                db_session.rollback()
            raise
        finally:
            if not _db_session:
                db_session.close()

    @db_operation
    def delete_folder_permission(self, fperm, _db_session=None, _commit=True):
        """
        Deletes a folder permission entry from the database.
        Raises a ValueError if an attempt is made to delete the root folder
        permission for one of the system groups.
        """
        db_session = _db_session or self._db.Session()
        try:
            db_fp = db_session.merge(fperm)

            if db_fp.group.group_type == Group.GROUP_TYPE_SYSTEM and db_fp.folder.is_root():
                raise ValueError('The root permission for system groups cannot be deleted')
            db_session.delete(db_fp)
            if _commit:
                db_session.commit()
        finally:
            if not _db_session:
                db_session.close()

    @db_operation
    def delete_folder(self, folder, purge=False, history_user=None,
                      history_info=None, _db_session=None, _commit=True):
        """
        Deletes from the database a folder, all its sub-folders,
        and all the images within.

        If purge is False, the records will just have their status flags set
        to deleted. An image history user and/or description can optionally be
        supplied, in which case image history will be added to all deleted images.

        If purge is True, the folder records, image records and their associated
        image statistics and audit trails will be physically deleted.
        """
        db_session = _db_session or self._db.Session()
        try:
            db_folder = db_session.merge(folder)

            # First recurse to delete any sub-folders
            for sub_folder in db_folder.children:
                self.delete_folder(
                    sub_folder,
                    purge=purge,
                    history_user=history_user,
                    history_info=history_info,
                    _db_session=db_session,
                    _commit=False
                )

            # Then delete the files in this folder.
            # This would be more efficient as a single delete, but there are also
            # related records and cache entries to delete so for now we'll keep it
            # slower and simple rather than fast and complicated.
            images = self.list_images(
                folder=db_folder,
                status=None if purge else Image.STATUS_ACTIVE,
                _db_session=db_session
            )
            for image in images:
                self.delete_image(
                    image,
                    purge,
                    _db_session=db_session,
                    _commit=False
                )
                if not purge and (history_user or history_info):
                    self.add_image_history(
                        image,
                        history_user,
                        ImageHistory.ACTION_DELETED,
                        history_info,
                        _db_session=db_session,
                        _commit=False
                    )

            # Then delete the folder
            if purge:
                # Physically delete, manual cascade of folder permissions
                db_session.query(FolderPermission).filter(FolderPermission.folder == db_folder).delete()
                db_session.delete(db_folder)
            else:
                # Flag as deleted
                db_folder.status = Image.STATUS_DELETED
                # Update the supplied object too
                folder.status = Image.STATUS_DELETED

            # Flush pending ops after every folder
            db_session.flush()

            if _commit:
                db_session.commit()
        except SQLAlchemyError:
            if _commit:
                db_session.rollback()
            raise
        finally:
            if not _db_session:
                db_session.close()

    @db_operation
    def purge_deleted_folder_data(self, folder, _db_session=None, _commit=True):
        """
        Starting from (and including) the given folder, recursively purges from
        the database all image records flagged as deleted, and sub-folders
        flagged as deleted, if they are then empty.
        """
        db_session = _db_session or self._db.Session()
        try:
            db_folder = db_session.merge(folder)

            # First recurse to delete sub-folder content
            for sub_folder in db_folder.children:
                self.purge_deleted_folder_data(
                    sub_folder,
                    _db_session=db_session,
                    _commit=False
                )

            # Purge "deleted" images in this folder
            images = self.list_images(
                folder=db_folder,
                status=Image.STATUS_DELETED,
                _db_session=db_session
            )
            for image in images:
                self.delete_image(
                    image,
                    purge=True,
                    _db_session=db_session,
                    _commit=False
                )

            # If this folder is flagged as deleted
            if db_folder.status == Folder.STATUS_DELETED:
                # See if there are any remaining image records
                icount = db_session.query(
                    func.count(Image.id)
                ).filter(Image.folder == db_folder).scalar()
                if icount == 0:
                    # See if there are any remaining sub-folders
                    fcount = db_session.query(
                        func.count(Folder.id)
                    ).filter(Folder.parent == db_folder).scalar()
                    # Purge this folder if it has no content
                    if fcount == 0:
                        # Physically delete, manual cascade of folder permissions
                        db_session.query(FolderPermission).filter(FolderPermission.folder == db_folder).delete()
                        db_session.delete(db_folder)

            # Flush pending ops after every folder
            db_session.flush()

            if _commit:
                db_session.commit()
        except SQLAlchemyError:
            if _commit:
                db_session.rollback()
            raise
        finally:
            if not _db_session:
                db_session.close()

    @db_operation
    def get_latest_system_stats(self, since_time=None, _db_session=None):
        """
        Returns the latest system stats object, optionally started since a
        particular UTC datetime, or None if there are no matches.
        """
        db_session = _db_session or self._db.Session()
        try:
            q = db_session.query(SystemStats)
            # Search and order by from_time to use the table index
            if since_time:
                q = q.filter(SystemStats.from_time > since_time)
            return q.order_by(desc(SystemStats.from_time)).limit(1).first()
        finally:
            if not _db_session:
                db_session.close()

    @db_operation
    def get_latest_image_stats(self, image_ids, since_time, _db_session=None):
        """
        Returns an unordered list of stats objects started since a particular UTC
        datetime for a list of image IDs. The returned list may be smaller than
        the image ID list, or larger if the time parameter matches multiple objects.
        """
        db_session = _db_session or self._db.Session()
        try:
            q = db_session.query(ImageStats).filter(ImageStats.image_id.in_(image_ids))
            # Search and order by from_time to use the table index
            q = q.filter(ImageStats.from_time > since_time)
            return q.all()
        finally:
            if not _db_session:
                db_session.close()

    @db_operation
    def search_system_stats(self, from_time, to_time, _db_session=None):
        """
        Returns an ordered list of system stats objects covering the period
        from the given start up to the end UTC datetime values.
        """
        db_session = _db_session or self._db.Session()
        try:
            # Use 'from_time' for both parts of query and ordering so the index gets used
            return db_session.query(SystemStats).\
                filter(SystemStats.from_time >= from_time).\
                filter(SystemStats.from_time < to_time).\
                order_by(SystemStats.from_time).all()
        finally:
            if not _db_session:
                db_session.close()

    @db_operation
    def search_image_stats(self, from_time, to_time, image_id=0, _db_session=None):
        """
        Returns an ordered list of image stats objects covering the period
        from the given start up to the end UTC datetime values, and optionally
        restricted to a single image ID.
        """
        db_session = _db_session or self._db.Session()
        try:
            q = db_session.query(ImageStats)
            if image_id:
                q = q.filter(ImageStats.image_id == image_id)
            # Use 'from_time' for both parts of query and ordering so the index gets used
            return q.\
                filter(ImageStats.from_time >= from_time).\
                filter(ImageStats.from_time < to_time).\
                order_by(ImageStats.from_time).all()
        finally:
            if not _db_session:
                db_session.close()

    @db_operation
    def summarise_image_stats(self, from_time, to_time, image_id=0, limit=0,
                              order_by=None, _db_session=None):
        """
        Returns a list of tuples containing summarised image stats, covering
        the period from the given start up to the end UTC datetime values.

        Each tuple has the form:
        (image_id, sum_requests, sum_views, sum_cached_views, sum_downloads,
        sum_bytes_served, sum_request_seconds, max_request_seconds)

        If an image ID is specified, only one record will be returned, or zero
        records if there are no stats for that image.
        Otherwise the limit parameter optionally sets the maximum number of rows
        to return (which is only useful if the order_by parameter is also set).

        The order_by parameter may have one of the following values:
            'image_id', 'total_requests', 'total_views', 'total_cached_views',
            'total_downloads', 'total_bytes', 'total_seconds' or 'max_seconds'.
        If the value is prefixed with a minus sign,
        descending order will be applied.
        """
        db_session = _db_session or self._db.Session()
        try:
            q = db_session.query(ImageStats.image_id,
                                 func.sum(ImageStats.requests).label('total_requests'),
                                 func.sum(ImageStats.views).label('total_views'),
                                 func.sum(ImageStats.cached_views).label('total_cached_views'),
                                 func.sum(ImageStats.downloads).label('total_downloads'),
                                 func.sum(ImageStats.total_bytes).label('total_bytes'),
                                 func.sum(ImageStats.request_seconds).label('total_seconds'),
                                 func.max(ImageStats.max_request_seconds).label('max_seconds'))
            if image_id:
                q = q.filter(ImageStats.image_id == image_id)
            # Use 'from_time' for both parts of query so the index gets used
            q = q.filter(ImageStats.from_time >= from_time)
            q = q.filter(ImageStats.from_time < to_time)
            q = q.group_by(ImageStats.image_id)
            if order_by:
                if order_by.startswith('-'):
                    q = q.order_by(desc(order_by[1:]))
                else:
                    q = q.order_by(order_by)
            if not image_id and limit:
                q = q.limit(limit)
            return q.all()
        finally:
            if not _db_session:
                db_session.close()

    @db_operation
    def summarise_system_stats(self, from_time, to_time, _db_session=None):
        """
        Returns a tuple containing summarised system stats, covering
        the period from the given start up to the end UTC datetime values.

        The tuple has the form:
        (sum_requests, sum_views, sum_cached_views, sum_downloads,
        sum_bytes_served, sum_request_seconds, max_request_seconds)

        If there is no data for the datetime range, all tuple values are None.
        """
        db_session = _db_session or self._db.Session()
        try:
            q = db_session.query(func.sum(SystemStats.requests),
                                 func.sum(SystemStats.views),
                                 func.sum(SystemStats.cached_views),
                                 func.sum(SystemStats.downloads),
                                 func.sum(SystemStats.total_bytes),
                                 func.sum(SystemStats.request_seconds),
                                 func.max(SystemStats.max_request_seconds))
            # Use 'from_time' so the index gets used
            q = q.filter(SystemStats.from_time >= from_time)
            q = q.filter(SystemStats.from_time < to_time)
            return q.first()
        finally:
            if not _db_session:
                db_session.close()

    @db_operation
    def delete_system_stats(self, up_to_time, _db_session=None, _commit=True):
        """
        Deletes all system stats up until the given UTC datetime value.
        """
        db_session = _db_session or self._db.Session()
        try:
            db_session.query(SystemStats).\
                filter(SystemStats.from_time < up_to_time).\
                delete()
            if _commit:
                db_session.commit()
        finally:
            if not _db_session:
                db_session.close()

    @db_operation
    def delete_image_stats(self, up_to_time, _db_session=None, _commit=True):
        """
        Deletes all image stats up until the given UTC datetime value.
        """
        db_session = _db_session or self._db.Session()
        try:
            db_session.query(ImageStats).\
                filter(ImageStats.from_time < up_to_time).\
                delete()
            if _commit:
                db_session.commit()
        finally:
            if not _db_session:
                db_session.close()

    @db_operation
    def get_pending_tasks(self, limit=0, _db_session=None):
        """
        Returns a list of unlocked Task objects that are waiting to be
        processed, highest priority and oldest first, optionally limited to
        the given number of results.
        """
        db_session = _db_session or self._db.Session()
        try:
            q = db_session.query(Task).\
                filter(Task.status == Task.STATUS_PENDING).\
                filter(Task.lock_id == None).\
                order_by(Task.priority, Task.id)
            if limit > 0:
                q = q.limit(limit)
            return q.all()
        finally:
            if not _db_session:
                db_session.close()

    @db_operation
    def lock_task(self, task, lock_id):
        """
        Atomically locks and sets as active the given unlocked task.
        Returns True and modifies the provided task on success, returns False
        if the task is already locked or cannot be locked for some other reason.
        """
        db_session = self._db.Session()
        try:
            task_table = Task.__table__
            up = task_table.update().\
                where(Task.id == task.id).\
                where(Task.status == Task.STATUS_PENDING).\
                where(Task.lock_id == None).\
                values(
                    status=Task.STATUS_ACTIVE,
                    lock_id=lock_id
                )
            res = db_session.execute(up)
            db_session.commit()

            if res.rowcount == 0:
                return False

            task.status = Task.STATUS_ACTIVE
            task.lock_id = lock_id
            return True
        finally:
            db_session.close()

    @db_operation
    def cancel_task(self, task):
        """
        Atomically deletes the given unlocked and still-pending task.
        Returns True on success, or False if the task was locked and started
        before the operation could take place.
        """
        db_session = self._db.Session()
        try:
            task_table = Task.__table__
            del_op = task_table.delete().\
                where(Task.id == task.id).\
                where(Task.status == Task.STATUS_PENDING).\
                where(Task.lock_id == None)
            res = db_session.execute(del_op)
            db_session.commit()
            return (res.rowcount > 0)
        finally:
            db_session.close()

    @db_operation
    def complete_task(self, task, _db_session=None, _commit=True):
        """
        Marks a task as complete, unlocks it, and sets the keep_until date.
        """
        db_session = _db_session or self._db.Session()
        try:
            task = db_session.merge(task)

            task.status = Task.STATUS_COMPLETE
            task.lock_id = None
            if task.keep_for > 0:
                task.keep_until = (
                    datetime.utcnow() + timedelta(seconds=task.keep_for)
                )
            if _commit:
                db_session.commit()
        finally:
            if not _db_session:
                db_session.close()

    @db_operation
    def delete_completed_tasks(self, _db_session=None, _commit=True):
        """
        Clears completed tasks that have passed their keep_until date.
        """
        db_session = _db_session or self._db.Session()
        try:
            dt_now = datetime.utcnow()
            db_session.query(Task).\
                filter(Task.status == Task.STATUS_COMPLETE).\
                filter(or_(Task.keep_until == None, Task.keep_until < dt_now)).\
                delete()
            if _commit:
                db_session.commit()
        finally:
            if not _db_session:
                db_session.close()

    @db_operation
    def get_expired_portfolio_exports(self, _db_session=None):
        """
        Returns a list of PortfolioExport objects that have passed their expiry time.
        """
        db_session = _db_session or self._db.Session()
        try:
            q = db_session.query(FolioExport)
            q = q.filter(FolioExport.keep_until < datetime.utcnow())
            return q.all()
        finally:
            if not _db_session:
                db_session.close()

    @db_operation
    def reorder_portfolio(self, folio_image, index):
        """
        Atomically sets a folio_image object to be at a new zero-based index,
        updating the position (order_num field) on all the other images in the
        portfolio. If the value of index is below 0 or more than the length of
        the image list, it will be adjusted to the nearest valid value.
        Returns the updated folio_image object with the newly assigned 'order_num'
        attribute, unattached to a database session (as this method closes its
        own session).
        """
        db_session = self._db.Session()
        commited = False
        try:
            db_folio_image = self.get_object(FolioImage, folio_image.id, _db_session=db_session)
            # Get ordered image list
            db_image_list = db_folio_image.portfolio.images
            # Limit index value to 0 --> list length
            insert_index = max(min(index, len(db_image_list)), 0)
            # Make a copy of the image list minus the folio_image that we'll re-insert
            image_list = [
                (fimg.id, fimg.order_num) for fimg in db_image_list
                if fimg.id != db_folio_image.id
            ]
            # Generate a list of new order numbers for the images
            change_list = []
            order_num_offset = 0
            for idx, img_tuple in enumerate(image_list):
                if idx == insert_index:
                    order_num_offset = 1  # Leave a hole to re-insert the folio_image
                new_order_num = idx + order_num_offset
                if img_tuple[1] != new_order_num:
                    change_list.append({'_id': img_tuple[0], 'order_num': new_order_num})
            # Finally apply the new index to our folio_image
            # If it's moving to the end of the list then insert_index is now 1
            # too high and we need to reduce it to be len(image_list)
            insert_index = min(insert_index, len(image_list))
            if db_folio_image.order_num != insert_index:
                change_list.append({'_id': db_folio_image.id, 'order_num': insert_index})
            # Then use bulk update
            if change_list:
                self.bulk_update(
                    'folioimages',
                    'id',
                    '_id',
                    change_list,
                    _db_session=db_session,
                    _commit=True
                )
            commited = True
            db_session.refresh(db_folio_image)
            return db_folio_image
        finally:
            try:
                if not commited:
                    db_session.rollback()
            finally:
                db_session.close()

    @db_operation
    def increment_property(self, key, _db_session=None, _commit=True):
        """
        Increments a system property, which must support casting to a number,
        and returns the new value (as text). Returns None if there was no
        property matching the given key.
        """
        db_session = _db_session or self._db.Session()
        try:
            res = db_session.execute(
                'UPDATE properties SET value=CAST((CAST(value AS INT) + 1) as text) ' +
                'WHERE key=:key RETURNING value', {'key': key}
            )
            rval = res.first()
            res.close()
            if _commit:
                db_session.commit()
            return rval[0] if rval is not None else None
        finally:
            if not _db_session:
                db_session.close()

    def set_image_src(self, image, src):
        """
        Helper function to set the src property on an image. This performs a
        normalization of src, and clears any cached items that were based on
        the old value of src.

        This function does not save the changes to image. The caller should
        also first update the folder property on image if the new value for
        src refers to a different folder.

        Raises a DBDataError if the path component of the new src property
        does not match the image's folder property.
        """
        # Data integrity check - ensure new src matches folder
        folder_path = filepath_parent(src)
        if self._normalize_folder_path(folder_path) != image.folder.path:
            raise errors.DBDataError(
                'New image src \'%s\' does not match its folder path \'%s\'. ' +
                'Update the folder property first if moving to a new folder.'
                % (src, image.folder.path)
            )
        # Remove the cached image ID
        cache_key = self._get_id_cache_key(image.src)
        self._cache.raw_delete(cache_key)
        # Set the new src
        src = self._normalize_image_path(src)
        image.src = src

    @db_operation
    def set_folder_path(self, folder, new_path, history_user=None,
                        history_info=None, _db_session=None, _commit=True):
        """
        Helper function to change the path of a folder in the database - to
        move or rename it. Also updated are the paths of all its sub-folders,
        and the paths of all images within.
        If the new path infers a different parent folder, the parent folder
        property is also updated (and the parent folder record created,
        if necessary).

        An image history user and/or description can optionally be supplied,
        in which case image history will be added to all affected images.

        This method does not check the validity of the supplied folder path.
        The caller must also ensure that any existing (deleted) folder or image
        records containing the new folder path are first purged in order to
        prevent duplicate path errors from occurring.

        Raises a DBDataError if the src or path property of an image or folder
        is not already correct for its containing folder.
        """
        db_session = _db_session or self._db.Session()
        try:
            folder = db_session.merge(folder)

            # Get/create the new parent folder
            new_parent_path = filepath_parent(new_path)
            if new_parent_path is None:
                raise ValueError('Cannot change the path of the root folder')
            # Note: on create, this commits!
            db_new_parent = self.get_or_create_folder(
                new_parent_path,
                on_create=None,
                _db_session=db_session
            )
            if db_new_parent is None:
                raise errors.DBError(
                    'Failed to read folder for path: ' + new_parent_path
                )

            # Get old and new content paths
            folder_match_path = add_sep(self._normalize_folder_path(folder.path))
            folder_replace_path = add_sep(self._normalize_folder_path(new_path))
            image_match_path = add_sep(self._normalize_image_path(folder.path))
            image_replace_path = add_sep(self._normalize_image_path(new_path))

            # Update paths of all content for the folder and all its descendants
            folder_tree = self._flatten_folder_tree(folder)
            for f in folder_tree:
                # Update folder path first, flush changes, then update image paths.
                # set_image_src() requires this order for its path integrity check.

                update_folder_name = (f.name == f.path)
                if f == folder:
                    # Base folder to move/rename - replace the parent and path
                    f.parent = db_new_parent
                    f.path = self._normalize_folder_path(new_path)
                    if update_folder_name:
                        f.name = f.path
                else:
                    # Sub-folder - just update the path
                    if f.path.startswith(folder_match_path):
                        f.path = folder_replace_path + f.path[len(folder_match_path):]
                        if update_folder_name:
                            f.name = f.path
                    else:
                        raise errors.DBDataError(
                            'Cannot move folder ID %d with path \'%s\'. ' +
                            'It should have a path beginning \'%s\'.'
                            % (f.id, f.path, folder_match_path)
                        )
                db_session.flush()

                images = self.list_images(folder=f, _db_session=db_session)
                for image in images:
                    if image.src.startswith(image_match_path):
                        # Update image path (this takes other actions too)
                        new_src = image_replace_path + image.src[len(image_match_path):]
                        self.set_image_src(image, new_src)
                        # Add history
                        if (history_user or history_info):
                            self.add_image_history(
                                image,
                                history_user,
                                ImageHistory.ACTION_MOVED,
                                history_info,
                                _db_session=db_session,
                                _commit=False
                            )
                    else:
                        raise errors.DBDataError(
                            'Cannot move image ID %d with src \'%s\'. ' +
                            'It should have a src beginning \'%s\'.'
                            % (image.id, image.src, image_match_path)
                        )
                db_session.flush()

            if _commit:
                db_session.commit()
        except SQLAlchemyError:
            if _commit:
                db_session.rollback()
            raise
        finally:
            if not _db_session:
                db_session.close()

    def attr_is_loaded(self, obj, attr_name):
        """
        Utility to return whether an attribute of a database model object is
        loaded. Use this to determine whether a lazy-loaded relationship has
        been loaded (or would be when accessed).
        """
        return attr_name in obj.__dict__

    def object_in_session(self, obj, db_session):
        """
        Utility to return whether an object is loaded in a database session.
        When True, lazily-loaded attributes can be accessed, and changes made
        to the object will be persisted with db_session.commit(). When False,
        lazily-loaded attributes raise an error when accessed and object
        changes are not persisted.
        """
        return obj in db_session

    def _get_id_cache_key(self, src):
        """
        Returns the cache key to use for storing/retrieving a cached image ID.
        """
        if len(src) < 220:
            # src is unique so use if possible
            hsh = src
        else:
            # Use a good hash (+ checksum to hopefully prevent collisions)
            hsh = str(hash(src)) + '_' + str(zlib.crc32(src))
        return 'DB:IMG_ID:' + hsh

    def _normalize_folder_path(self, folder_path):
        """
        Converts a folder path into a standard format for storage or retrieval
        and returns the modified path.
        """
        # Store folder paths with a leading slash but without a trailing slash
        return add_sep(filepath_normalize(folder_path), True)

    def _normalize_image_path(self, src):
        """
        Converts an image path into a standard format for storage or retrieval
        and returns the modified path.
        """
        # Store image paths without a leading slash
        return strip_sep(filepath_normalize(src), True)

    def _flatten_folder_tree(self, folder, _fset=None):
        """
        Returns an unordered set of the supplied folder and all its descendant
        child folders. The folder should be attached to a database session so
        that lazy loading of the children attribute can take place.
        """
        if _fset is None:
            _fset = set()
        _fset.add(folder)
        for child in folder.children:
            self._flatten_folder_tree(child, _fset=_fset)
        return _fset

    @staticmethod
    def _validate_user(mapper, connection, target):
        """
        Asserts that a user's password field is not empty.
        This can only occur if the user admin API allows it (which is a bug), or
        if the web request.g.user has found its way into the database session
        (which has happened in development, and is also a bug).
        """
        assert target.password, 'User password cannot be empty. ' + \
                                'Maybe a web request user object is being saved?'

    def _is_duplicate_key(self, exception):
        """
        Returns whether an IntegrityError is a duplicate key error.
        """
        return 'duplicate' in str(exception)

    def _enable_sql_time_logging(self):
        """
        For testing purposes only, instructs the engine to log the execution
        time of every SQL statement.
        """
        @event.listens_for(Engine, "before_cursor_execute")
        def before_cursor_execute(conn, cursor, statement,
                                  parameters, context, executemany):
            context._query_start_time = time.time()

        @event.listens_for(Engine, "after_cursor_execute")
        def after_cursor_execute(conn, cursor, statement,
                                 parameters, context, executemany):
            total = time.time() - context._query_start_time
            self._logger.debug("SQL query time: %.3f msec" % (total * 1000))

    def _add_sql_listener(self, listener_fn):
        """
        For testing purposes only, registers a callback to be notified
        when SQL is executed. The listener should be defined as function(sql).
        """
        @event.listens_for(Engine, "before_cursor_execute")
        def before_cursor_execute(conn, cursor, statement,
                                  parameters, context, executemany):
            listener_fn(statement)

    def _drop_db(self):
        """
        For testing purposes only, drops the database schema.
        """
        Base.metadata.drop_all(self._db)
        self._logger.info('Management database dropped')

    def _init_db(self):
        """
        Checks the database schema,
        and creates the schema and default data if it does not yet exist.
        """
        # Add database event listeners
        event.listen(User, 'before_insert', DataManager._validate_user)
        event.listen(User, 'before_update', DataManager._validate_user)

        # The next section must only be attempted by one process at a time on server startup
        if self._cache:
            self._cache.get_global_lock()
            try:
                create_default_users = False
                create_default_groups = False
                create_default_folders = False
                create_default_templates = False
                create_properties = False

                # Create the database schema
                if not Group.__table__.exists(self._db):
                    Group.__table__.create(self._db)
                    create_default_groups = True

                if not User.__table__.exists(self._db):
                    User.__table__.create(self._db)
                    create_default_users = True

                if not UserGroup.__table__.exists(self._db):
                    UserGroup.__table__.create(self._db)

                if not SystemPermissions.__table__.exists(self._db):
                    SystemPermissions.__table__.create(self._db)

                if not Folder.__table__.exists(self._db):
                    Folder.__table__.create(self._db)
                    create_default_folders = True

                if not FolderPermission.__table__.exists(self._db):
                    FolderPermission.__table__.create(self._db)

                if not Image.__table__.exists(self._db):
                    Image.__table__.create(self._db)

                if not ImageTemplate.__table__.exists(self._db):
                    ImageTemplate.__table__.create(self._db)
                    create_default_templates = True

                if not ImageHistory.__table__.exists(self._db):
                    ImageHistory.__table__.create(self._db)

                if not ImageStats.__table__.exists(self._db):
                    ImageStats.__table__.create(self._db)

                if not SystemStats.__table__.exists(self._db):
                    SystemStats.__table__.create(self._db)

                if not Task.__table__.exists(self._db):
                    Task.__table__.create(self._db)

                if not Property.__table__.exists(self._db):
                    Property.__table__.create(self._db)
                    create_properties = True

                if not Folio.__table__.exists(self._db):
                    Folio.__table__.create(self._db)

                if not FolioImage.__table__.exists(self._db):
                    FolioImage.__table__.create(self._db)

                if not FolioPermission.__table__.exists(self._db):
                    FolioPermission.__table__.create(self._db)

                if not FolioHistory.__table__.exists(self._db):
                    FolioHistory.__table__.create(self._db)

                if not FolioExport.__table__.exists(self._db):
                    FolioExport.__table__.create(self._db)

                # Create system data (needs all tables in place first)
                if create_default_groups:
                    # Create fixed system groups
                    self.create_group(Group(
                        'Public',
                        'Provides the access rights for unknown users',
                        Group.GROUP_TYPE_SYSTEM
                    ))
                    self._logger.info('Created Public group')
                    self.create_group(Group(
                        'Normal users',
                        'Provides the default access rights for known users',
                        Group.GROUP_TYPE_SYSTEM
                    ))
                    self._logger.info('Created Normal users group')
                    admin_group = Group(
                        'Administrators',
                        'Provides full administration access',
                        Group.GROUP_TYPE_SYSTEM
                    )
                    admin_group.permissions = SystemPermissions(
                        admin_group,
                        True, True, True, True, True, True, True
                    )
                    self.create_group(admin_group)
                    self._logger.info('Created Administrators group')

                if create_default_users:
                    # Create admin user
                    default_pwd = generate_password()
                    default_user = User(
                        'Administrator', '', '', 'admin', default_pwd,
                        User.AUTH_TYPE_PASSWORD, False, User.STATUS_ACTIVE
                    )
                    # Make admin an administrator
                    default_user.groups.append(self.get_group(group_id=3))
                    self.create_user(default_user)
                    self._logger.info('Created default admin user with password ' + default_pwd)

                if create_default_folders:
                    root_folder = Folder('', '', None, Folder.STATUS_ACTIVE)
                    self.create_folder(root_folder)
                    self._logger.info('Created root folder')
                    # Create default folder permissions for public
                    self.save_object(FolderPermission(
                        root_folder,
                        self.get_group(Group.ID_PUBLIC),
                        FolderPermission.ACCESS_VIEW
                    ))
                    # Create default folder permissions for normal users
                    self.save_object(FolderPermission(
                        root_folder,
                        self.get_group(Group.ID_EVERYONE),
                        FolderPermission.ACCESS_VIEW
                    ))
                    self._logger.info('Created default folder permissions')

                if create_default_templates:
                    # Create system default image template
                    self.save_object(ImageTemplate(
                        'Default',
                        'Defines the system defaults for image generation if the '
                        'image does not specify a template or specific parameter value', {
                            'quality': {'value': 80},
                            'strip': {'value': True},
                            'colorspace': {'value': 'rgb'},
                            'record_stats': {'value': True},
                            'expiry_secs': {'value': 60 * 60 * 24 * 7}
                        }
                    ))
                    # Create sample SmallJpeg template
                    self.save_object(ImageTemplate(
                        'SmallJpeg',
                        'Defines a 200x200 JPG image that would be suitable for '
                        'use as a thumbnail image on a web site.', {
                            'format': {'value': 'jpg'},
                            'quality': {'value': 80},
                            'width': {'value': 200},
                            'height': {'value': 200},
                            'strip': {'value': True},
                            'colorspace': {'value': 'rgb'},
                            'record_stats': {'value': True},
                            'expiry_secs': {'value': 60 * 60 * 24 * 7}
                        }
                    ))
                    # Create sample Precache template
                    self.save_object(ImageTemplate(
                        'Precache',
                        'Resizes an image to 800x600 (or the closest match to it) '
                        'while leaving other attributes unchanged. Useful alongside '
                        'the pre-cache utility to warm the cache with smaller versions '
                        'of images so that e.g. thumbnails are faster to produce from then '
                        'on.', {
                            'width': {'value': 800},
                            'height': {'value': 600},
                            'size_fit': {'value': True},
                            'record_stats': {'value': False}
                        }
                    ))
                    self.save_object(Property(Property.IMAGE_TEMPLATES_VERSION, '1'))
                    self._logger.info('Created default image templates')

                if create_properties:
                    self.save_object(Property(Property.FOLDER_PERMISSION_VERSION, '1'))
                    self.save_object(Property(Property.FOLIO_PERMISSION_VERSION, '1'))
                    self.save_object(Property(Property.IMAGE_TEMPLATES_VERSION, '1'))
                    self.save_object(Property(Property.DEFAULT_TEMPLATE, 'default'))

            finally:
                self._cache.free_global_lock()

        # Show a startup message on success
        self._logger.info('Management + stats database opened')

    def _upgrade_db(self):
        """
        Applies any database migrations required (other than create actions
        that _init_db already does) to bring the database schema up to date.
        """
        # Bump this up whenever you add a new migration
        FINAL_MIGRATION_VERSION = 1

        db_session = self._db.Session()
        done = False
        try:
            # Get the database starting internal version
            db_ver = db_session.query(Property).get(Property.DATABASE_MIGRATION_VERSION)
            ver = int(db_ver.value) if db_ver else 0

            if ver < FINAL_MIGRATION_VERSION:
                # Run migrations
                self._migrations(ver, db_session)
                # Set the database new internal version
                db_session.merge(Property(
                    Property.DATABASE_MIGRATION_VERSION,
                    str(FINAL_MIGRATION_VERSION)
                ))
            done = True
        except Exception as e:
            self._logger.error('Error upgrading database: ' + str(e))
        finally:
            if done:
                db_session.commit()
            else:
                db_session.rollback()
            db_session.close()

    def _migrations(self, current_number, db_session):
        """
        Back end to _upgrade_db, performs the actual database migrations.
        """
        if current_number < 1:
            # v2.7 migration number 1 adds portfolios
            self._logger.info('Applying database migration number 1')
            db_session.merge(Property(Property.FOLIO_PERMISSION_VERSION, '1'))<|MERGE_RESOLUTION|>--- conflicted
+++ resolved
@@ -49,26 +49,15 @@
 from sqlalchemy.orm import eagerload, sessionmaker
 from sqlalchemy.sql.expression import bindparam, func
 
-<<<<<<< HEAD
 from . import errors
 from .models import Base
 from .models import User, Folder, FolderPermission, Group
 from .models import Image, ImageTemplate, ImageHistory, ImageStats, Property
+from .models import Folio, FolioImage, FolioPermission, FolioHistory, FolioExport
 from .models import SystemPermissions, SystemStats, Task, UserGroup
 from .util import add_sep, strip_sep
 from .util import filepath_components, filepath_parent, filepath_normalize
 from .util import generate_password
-=======
-import errors
-from models import Base
-from models import User, Folder, FolderPermission, Group
-from models import Image, ImageTemplate, ImageHistory, ImageStats, Property
-from models import SystemPermissions, SystemStats, Task, UserGroup
-from models import Folio, FolioImage, FolioPermission, FolioHistory, FolioExport
-from util import add_sep, strip_sep
-from util import filepath_components, filepath_parent, filepath_normalize
-from util import generate_password
->>>>>>> 3cfa75d3
 
 
 def db_operation(f):
